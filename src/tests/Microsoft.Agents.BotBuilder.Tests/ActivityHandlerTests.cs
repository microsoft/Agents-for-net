// Copyright (c) Microsoft Corporation. All rights reserved.
// Licensed under the MIT License.

using Microsoft.Agents.BotBuilder.Compat;
using Microsoft.Agents.BotBuilder.State;
using Microsoft.Agents.Connector;
using Microsoft.Agents.Core.Models;
using Moq;
using System;
using System.Collections.Generic;
using System.Linq;
using System.Reflection;
using System.Threading;
using System.Threading.Tasks;
using Xunit;

namespace Microsoft.Agents.BotBuilder.Tests
{
    public class ActivityHandlerTests
    {
        [Fact]
        public async Task TestMessageActivity()
        {
            // Arrange
            var activity = MessageFactory.Text("hello");
            var turnContext = new TurnContext(new NotImplementedAdapter(), activity);

            // Act
            var bot = new TestActivityHandler();
            await ((IBot)bot).OnTurnAsync(turnContext);

            // Assert
            Assert.Single(bot.Record);
            Assert.Equal("OnMessageActivityAsync", bot.Record[0]);
        }

        [Fact]
        public async Task TestMessageUpdateActivity()
        {
            // Arrange
            var activity = new Activity { Type = ActivityTypes.MessageUpdate };
            var turnContext = new TurnContext(new NotImplementedAdapter(), activity);

            // Act
            var bot = new TestActivityHandler();
            await ((IBot)bot).OnTurnAsync(turnContext);

            // Assert
            Assert.Single(bot.Record);
            Assert.Equal("OnMessageUpdateActivityAsync", bot.Record[0]);
        }

        [Fact]
        public async Task TestMessageDeleteActivity()
        {
            // Arrange
            var activity = new Activity { Type = ActivityTypes.MessageDelete };
            var turnContext = new TurnContext(new NotImplementedAdapter(), activity);

            // Act
            var bot = new TestActivityHandler();
            await ((IBot)bot).OnTurnAsync(turnContext);

            // Assert
            Assert.Single(bot.Record);
            Assert.Equal("OnMessageDeleteActivityAsync", bot.Record[0]);
        }

        [Fact]
        public async Task TestEndOfConversationActivity()
        {
            // Arrange
            var activity = new Activity { Type = ActivityTypes.EndOfConversation, Value = "some value" };
            var turnContext = new TurnContext(new NotImplementedAdapter(), activity);

            // Act
            var bot = new TestActivityHandler();
            await ((IBot)bot).OnTurnAsync(turnContext);

            // Assert
            Assert.Single(bot.Record);
            Assert.Equal("OnEndOfConversationActivityAsync", bot.Record[0]);
        }

        [Fact]
        public async Task TestTypingActivity()
        {
            // Arrange
            var activity = new Activity { Type = ActivityTypes.Typing };
            var turnContext = new TurnContext(new NotImplementedAdapter(), activity);

            // Act
            var bot = new TestActivityHandler();
            await ((IBot)bot).OnTurnAsync(turnContext);

            // Assert
            Assert.Single(bot.Record);
            Assert.Equal("OnTypingActivityAsync", bot.Record[0]);
        }

        [Fact]
        public async Task TestInstallationUpdateActivity()
        {
            // Arrange
            var activity = new Activity { Type = ActivityTypes.InstallationUpdate };
            var turnContext = new TurnContext(new NotImplementedAdapter(), activity);

            // Act
            var bot = new TestActivityHandler();
            await ((IBot)bot).OnTurnAsync(turnContext);

            // Assert
            Assert.Single(bot.Record);
            Assert.Equal("OnInstallationUpdateActivityAsync", bot.Record[0]);
        }

        [Fact]
        public async Task TestMemberAdded1()
        {
            // Arrange
            var activity = new Activity
            {
                Type = ActivityTypes.ConversationUpdate,
                MembersAdded = new List<ChannelAccount>
                {
                    new ChannelAccount { Id = "b" },
                },
                Recipient = new ChannelAccount { Id = "b" },
            };
            var turnContext = new TurnContext(new NotImplementedAdapter(), activity);

            // Act
            var bot = new TestActivityHandler();
            await ((IBot)bot).OnTurnAsync(turnContext);

            // Assert
            Assert.Single(bot.Record);
            Assert.Equal("OnConversationUpdateActivityAsync", bot.Record[0]);
        }

        [Fact]
        public async Task TestMemberAdded2()
        {
            // Arrange
            var activity = new Activity
            {
                Type = ActivityTypes.ConversationUpdate,
                MembersAdded = new List<ChannelAccount>
                {
                    new ChannelAccount { Id = "a" },
                    new ChannelAccount { Id = "b" },
                },
                Recipient = new ChannelAccount { Id = "b" },
            };
            var turnContext = new TurnContext(new NotImplementedAdapter(), activity);

            // Act
            var bot = new TestActivityHandler();
            await ((IBot)bot).OnTurnAsync(turnContext);

            // Assert
            Assert.Equal(2, bot.Record.Count);
            Assert.Equal("OnConversationUpdateActivityAsync", bot.Record[0]);
            Assert.Equal("OnMembersAddedAsync", bot.Record[1]);
        }

        [Fact]
        public async Task TestMemberAdded3()
        {
            // Arrange
            var activity = new Activity
            {
                Type = ActivityTypes.ConversationUpdate,
                MembersAdded = new List<ChannelAccount>
                {
                    new ChannelAccount { Id = "a" },
                    new ChannelAccount { Id = "b" },
                    new ChannelAccount { Id = "c" },
                },
                Recipient = new ChannelAccount { Id = "b" },
            };
            var turnContext = new TurnContext(new NotImplementedAdapter(), activity);

            // Act
            var bot = new TestActivityHandler();
            await ((IBot)bot).OnTurnAsync(turnContext);

            // Assert
            Assert.Equal(2, bot.Record.Count);
            Assert.Equal("OnConversationUpdateActivityAsync", bot.Record[0]);
            Assert.Equal("OnMembersAddedAsync", bot.Record[1]);
        }

        [Fact]
        public async Task TestMemberRemoved1()
        {
            // Arrange
            var activity = new Activity
            {
                Type = ActivityTypes.ConversationUpdate,
                MembersRemoved = new List<ChannelAccount>
                {
                    new ChannelAccount { Id = "c" },
                },
                Recipient = new ChannelAccount { Id = "c" },
            };
            var turnContext = new TurnContext(new NotImplementedAdapter(), activity);

            // Act
            var bot = new TestActivityHandler();
            await ((IBot)bot).OnTurnAsync(turnContext);

            // Assert
            Assert.Single(bot.Record);
            Assert.Equal("OnConversationUpdateActivityAsync", bot.Record[0]);
        }

        [Fact]
        public async Task TestMemberRemoved2()
        {
            // Arrange
            var activity = new Activity
            {
                Type = ActivityTypes.ConversationUpdate,
                MembersRemoved = new List<ChannelAccount>
                {
                    new ChannelAccount { Id = "a" },
                    new ChannelAccount { Id = "c" },
                },
                Recipient = new ChannelAccount { Id = "c" },
            };
            var turnContext = new TurnContext(new NotImplementedAdapter(), activity);

            // Act
            var bot = new TestActivityHandler();
            await ((IBot)bot).OnTurnAsync(turnContext);

            // Assert
            Assert.Equal(2, bot.Record.Count);
            Assert.Equal("OnConversationUpdateActivityAsync", bot.Record[0]);
            Assert.Equal("OnMembersRemovedAsync", bot.Record[1]);
        }

        [Fact]
        public async Task TestMemberRemoved3()
        {
            // Arrange
            var activity = new Activity
            {
                Type = ActivityTypes.ConversationUpdate,
                MembersRemoved = new List<ChannelAccount>
                {
                    new ChannelAccount { Id = "a" },
                    new ChannelAccount { Id = "b" },
                    new ChannelAccount { Id = "c" },
                },
                Recipient = new ChannelAccount { Id = "c" },
            };
            var turnContext = new TurnContext(new NotImplementedAdapter(), activity);

            // Act
            var bot = new TestActivityHandler();
            await ((IBot)bot).OnTurnAsync(turnContext);

            // Assert
            Assert.Equal(2, bot.Record.Count);
            Assert.Equal("OnConversationUpdateActivityAsync", bot.Record[0]);
            Assert.Equal("OnMembersRemovedAsync", bot.Record[1]);
        }

        [Fact]
        public async Task TestMemberAddedJustTheBot()
        {
            // Arrange
            var activity = new Activity
            {
                Type = ActivityTypes.ConversationUpdate,
                MembersAdded = new List<ChannelAccount>
                {
                    new ChannelAccount { Id = "b" },
                },
                Recipient = new ChannelAccount { Id = "b" },
            };
            var turnContext = new TurnContext(new NotImplementedAdapter(), activity);

            // Act
            var bot = new TestActivityHandler();
            await ((IBot)bot).OnTurnAsync(turnContext);

            // Assert
            Assert.Single(bot.Record);
            Assert.Equal("OnConversationUpdateActivityAsync", bot.Record[0]);
        }

        [Fact]
        public async Task TestMemberRemovedJustTheBot()
        {
            // Arrange
            var activity = new Activity
            {
                Type = ActivityTypes.ConversationUpdate,
                MembersRemoved = new List<ChannelAccount>
                {
                    new ChannelAccount { Id = "c" },
                },
                Recipient = new ChannelAccount { Id = "c" },
            };
            var turnContext = new TurnContext(new NotImplementedAdapter(), activity);

            // Act
            var bot = new TestActivityHandler();
            await ((IBot)bot).OnTurnAsync(turnContext);

            // Assert
            Assert.Single(bot.Record);
            Assert.Equal("OnConversationUpdateActivityAsync", bot.Record[0]);
        }

        [Fact]
        public async Task TestMessageReaction()
        {
            // Note the code supports multiple adds and removes in the same activity though
            // a channel may decide to send separate activities for each. For example, Teams
            // sends separate activities each with a single add and a single remove.

            // Arrange
            var activity = new Activity
            {
                Type = ActivityTypes.MessageReaction,
                ReactionsAdded = new List<MessageReaction>
                {
                    new MessageReaction("sad"),
                },
                ReactionsRemoved = new List<MessageReaction>
                {
                    new MessageReaction("angry"),
                },
            };
            var turnContext = new TurnContext(new NotImplementedAdapter(), activity);

            // Act
            var bot = new TestActivityHandler();
            await ((IBot)bot).OnTurnAsync(turnContext);

            // Assert
            Assert.Equal(3, bot.Record.Count);
            Assert.Equal("OnMessageReactionActivityAsync", bot.Record[0]);
            Assert.Equal("OnReactionsAddedAsync", bot.Record[1]);
            Assert.Equal("OnReactionsRemovedAsync", bot.Record[2]);
        }

        [Fact]
        public async Task TestTokenResponseEventAsync()
        {
            // Arrange
            var activity = new Activity
            {
                Type = ActivityTypes.Event,
                Name = SignInConstants.TokenResponseEventName,
            };
            var turnContext = new TurnContext(new NotImplementedAdapter(), activity);

            // Act
            var bot = new TestActivityHandler();
            await ((IBot)bot).OnTurnAsync(turnContext);

            // Assert
            Assert.Equal(2, bot.Record.Count);
            Assert.Equal("OnEventActivityAsync", bot.Record[0]);
            Assert.Equal("OnTokenResponseEventAsync", bot.Record[1]);
        }

        [Fact]
        public async Task TestEventAsync()
        {
            // Arrange
            var activity = new Activity
            {
                Type = ActivityTypes.Event,
                Name = "some.random.event",
            };
            var turnContext = new TurnContext(new NotImplementedAdapter(), activity);

            // Act
            var bot = new TestActivityHandler();
            await ((IBot)bot).OnTurnAsync(turnContext);

            // Assert
            Assert.Equal(2, bot.Record.Count);
            Assert.Equal("OnEventActivityAsync", bot.Record[0]);
            Assert.Equal("OnEventAsync", bot.Record[1]);
        }

        [Fact]
        public async Task TestInvokeAsync()
        {
            // Arrange
            var activity = new Activity
            {
                Type = ActivityTypes.Invoke,
                Name = "some.random.invoke",
            };

            var adapter = new TestInvokeAdapter();
            var turnContext = new TurnContext(adapter, activity);

            // Act
            var bot = new TestActivityHandler();
            await ((IBot)bot).OnTurnAsync(turnContext);

            // Assert
            Assert.Single(bot.Record);
            Assert.Equal("OnInvokeActivityAsync", bot.Record[0]);
            Assert.Equal(200, ((InvokeResponse)((Activity)adapter.Activity).Value).Status);
        }

        [Fact]
        public async Task TestSignInInvokeAsync()
        {
            // Arrange
            var activity = new Activity
            {
                Type = ActivityTypes.Invoke,
                Name = SignInConstants.VerifyStateOperationName,
            };
            var turnContext = new TurnContext(new TestInvokeAdapter(), activity);

            // Act
            var bot = new TestActivityHandler();
            await ((IBot)bot).OnTurnAsync(turnContext);

            // Assert
            Assert.Equal(2, bot.Record.Count);
            Assert.Equal("OnInvokeActivityAsync", bot.Record[0]);
            Assert.Equal("OnSignInInvokeAsync", bot.Record[1]);
        }

        [Fact]
        public async Task TestInvokeShouldNotMatchAsync()
        {
            // Arrange
            var activity = new Activity
            {
                Type = ActivityTypes.Invoke,
                Name = "should.not.match",
            };
            var adapter = new TestInvokeAdapter();
            var turnContext = new TurnContext(adapter, activity);

            // Act
            var bot = new TestActivityHandler();
            await ((IBot)bot).OnTurnAsync(turnContext);

            // Assert
            Assert.Single(bot.Record);
            Assert.Equal("OnInvokeActivityAsync", bot.Record[0]);
            Assert.Equal(501, ((InvokeResponse)((Activity)adapter.Activity).Value).Status);
        }

        [Fact]
        public async Task TestEventNullNameAsync()
        {
            // Arrange
            var activity = new Activity
            {
                Type = ActivityTypes.Event,
            };
            var turnContext = new TurnContext(new NotImplementedAdapter(), activity);

            // Act
            var bot = new TestActivityHandler();
            await ((IBot)bot).OnTurnAsync(turnContext);

            // Assert
            Assert.Equal(2, bot.Record.Count);
            Assert.Equal("OnEventActivityAsync", bot.Record[0]);
            Assert.Equal("OnEventAsync", bot.Record[1]);
        }

        [Fact]
        public async Task TestInstallationUpdateAddAsync()
        {
            // Arrange
            var activity = new Activity
            {
                Type = ActivityTypes.InstallationUpdate,
                Action = "add"
            };
            var turnContext = new TurnContext(new NotImplementedAdapter(), activity);

            // Act
            var bot = new TestActivityHandler();
            await ((IBot)bot).OnTurnAsync(turnContext);

            // Assert
            Assert.Equal(2, bot.Record.Count);
            Assert.Equal("OnInstallationUpdateActivityAsync", bot.Record[0]);
            Assert.Equal("OnInstallationUpdateAddAsync", bot.Record[1]);
        }

        [Fact]
        public async Task TestInstallationUpdateAddUpgradeAsync()
        {
            // Arrange
            var activity = new Activity
            {
                Type = ActivityTypes.InstallationUpdate,
                Action = "add-upgrade"
            };
            var turnContext = new TurnContext(new NotImplementedAdapter(), activity);

            // Act
            var bot = new TestActivityHandler();
            await ((IBot)bot).OnTurnAsync(turnContext);

            // Assert
            Assert.Equal(2, bot.Record.Count);
            Assert.Equal("OnInstallationUpdateActivityAsync", bot.Record[0]);
            Assert.Equal("OnInstallationUpdateAddAsync", bot.Record[1]);
        }

        [Fact]
        public async Task TestInstallationUpdateRemoveAsync()
        {
            // Arrange
            var activity = new Activity
            {
                Type = ActivityTypes.InstallationUpdate,
                Action = "remove"
            };
            var turnContext = new TurnContext(new NotImplementedAdapter(), activity);

            // Act
            var bot = new TestActivityHandler();
            await ((IBot)bot).OnTurnAsync(turnContext);

            // Assert
            Assert.Equal(2, bot.Record.Count);
            Assert.Equal("OnInstallationUpdateActivityAsync", bot.Record[0]);
            Assert.Equal("OnInstallationUpdateRemoveAsync", bot.Record[1]);
        }

        [Fact]
        public async Task TestInstallationUpdateRemoveUpgradeAsync()
        {
            // Arrange
            var activity = new Activity
            {
                Type = ActivityTypes.InstallationUpdate,
                Action = "remove-upgrade"
            };
            var turnContext = new TurnContext(new NotImplementedAdapter(), activity);

            // Act
            var bot = new TestActivityHandler();
            await ((IBot)bot).OnTurnAsync(turnContext);

            // Assert
            Assert.Equal(2, bot.Record.Count);
            Assert.Equal("OnInstallationUpdateActivityAsync", bot.Record[0]);
            Assert.Equal("OnInstallationUpdateRemoveAsync", bot.Record[1]);
        }

        [Fact]
        public async Task TestOnAdaptiveCardInvokeAsync()
        {
            var value = new AdaptiveCardInvokeValue { Action = new AdaptiveCardInvokeAction { Type = "Action.Execute" } };

            // Arrange
            var activity = new Activity
            {
                Type = ActivityTypes.Invoke,
                Name = "adaptiveCard/action",
                Value = value
            };

            var turnContext = new TurnContext(new TestInvokeAdapter(), activity);

            // Act
            var bot = new TestActivityHandler();
            await ((IBot)bot).OnTurnAsync(turnContext);

            // Assert
            Assert.Equal(2, bot.Record.Count);
            Assert.Equal("OnInvokeActivityAsync", bot.Record[0]);
            Assert.Equal("OnAdaptiveCardInvokeAsync", bot.Record[1]);
        }

        [Fact]
        public async Task TestCommandActivityType()
        {
            // Arrange
            var activity = new Activity
            {
                Type = ActivityTypes.Command,
                Name = "application/test",
                Value = new CommandValue<object> { CommandId = "Test", Data = new { test = true } }
            };
            var turnContext = new TurnContext(new NotImplementedAdapter(), activity);

            // Act
            var bot = new TestActivityHandler();
            await ((IBot)bot).OnTurnAsync(turnContext);

            // Assert
            Assert.Single(bot.Record);
            Assert.Equal("OnCommandActivityAsync", bot.Record[0]);
        }

        [Fact]
        public async Task TestCommandResultActivityType()
        {
            // Arrange
            var activity = new Activity
            {
                Type = ActivityTypes.CommandResult,
                Name = "application/test",
                Value = new CommandResultValue<object> { CommandId = "Test", Data = new { test = true } }
            };

            var turnContext = new TurnContext(new NotImplementedAdapter(), activity);

            // Act
            var bot = new TestActivityHandler();
            await ((IBot)bot).OnTurnAsync(turnContext);

            // Assert
            Assert.Single(bot.Record);
            Assert.Equal("OnCommandResultActivityAsync", bot.Record[0]);
        }

        [Fact]
        public async Task TestUnrecognizedActivityType()
        {
            // Arrange
            var activity = new Activity
            {
                Type = "shall.not.pass",
            };
            var turnContext = new TurnContext(new NotImplementedAdapter(), activity);

            // Act
            var bot = new TestActivityHandler();
            await ((IBot)bot).OnTurnAsync(turnContext);

            // Assert
            Assert.Single(bot.Record);
            Assert.Equal("OnUnrecognizedActivityTypeAsync", bot.Record[0]);
        }

        [Fact]
        public async Task TestDelegatingTurnContext()
        {
            // Arrange
            var turnContextMock = new Mock<ITurnContext>();
            turnContextMock.Setup(tc => tc.Activity).Returns(new Activity { Type = ActivityTypes.Message });
            //turnContextMock.Setup(tc => tc.Adapter).Returns(new BotFrameworkAdapter(new SimpleCredentialProvider()));
            turnContextMock.Setup(tc => tc.Adapter).Returns(new NotImplementedAdapter());
<<<<<<< HEAD
            
            turnContextMock.Setup(tc => tc.StackState).Returns(new TurnContextStateCollection());
=======

            turnContextMock.Setup(tc => tc.TurnState).Returns(new TurnContextStateCollection());
            turnContextMock.Object.TurnState.Add<IConnectorClient>(new Mock<IConnectorClient>().Object);
>>>>>>> 13b64be7
            turnContextMock.Setup(tc => tc.Responded).Returns(false);
            turnContextMock.Setup(tc => tc.OnDeleteActivity(It.IsAny<DeleteActivityHandler>()));
            turnContextMock.Setup(tc => tc.OnSendActivities(It.IsAny<SendActivitiesHandler>()));
            turnContextMock.Setup(tc => tc.OnUpdateActivity(It.IsAny<UpdateActivityHandler>()));
            turnContextMock.Setup(tc => tc.SendActivityAsync(It.IsAny<IActivity>(), It.IsAny<CancellationToken>())).Returns(Task.FromResult(new ResourceResponse()));
            turnContextMock.Setup(tc => tc.SendActivitiesAsync(It.IsAny<IActivity[]>(), It.IsAny<CancellationToken>())).Returns(Task.FromResult(new[] { new ResourceResponse() }));
            turnContextMock.Setup(tc => tc.DeleteActivityAsync(It.IsAny<ConversationReference>(), It.IsAny<CancellationToken>())).Returns(Task.FromResult(new ResourceResponse()));
            turnContextMock.Setup(tc => tc.DeleteActivityAsync(It.IsAny<string>(), It.IsAny<CancellationToken>())).Returns(Task.FromResult(new ResourceResponse()));
            turnContextMock.Setup(tc => tc.UpdateActivityAsync(It.IsAny<IActivity>(), It.IsAny<CancellationToken>())).Returns(Task.FromResult(new ResourceResponse()));
            turnContextMock.Setup(tc => tc.TraceActivityAsync(It.IsAny<string>(), It.IsAny<object>(), It.IsAny<string>(), It.IsAny<string>(), It.IsAny<CancellationToken>())).Returns(Task.FromResult(new ResourceResponse()));

            var typedTurnContext = new TypedTurnContext<IInvokeActivity>(turnContextMock.Object);

            // Act
            var bot = new TestDelegatingTurnContextActivityHandler();
            await bot.OnTurnAsync(turnContextMock.Object);

            // Assert
            turnContextMock.VerifyGet(tc => tc.Activity, Times.AtLeastOnce);
            turnContextMock.VerifyGet(tc => tc.Adapter, Times.Once);
<<<<<<< HEAD
            turnContextMock.VerifyGet(tc => tc.StackState, Times.Once);
=======
            turnContextMock.VerifyGet(tc => tc.TurnState, Times.Exactly(2));
>>>>>>> 13b64be7
            turnContextMock.VerifyGet(tc => tc.Responded, Times.Once);
            turnContextMock.Verify(tc => tc.OnDeleteActivity(It.IsAny<DeleteActivityHandler>()), Times.Once);
            turnContextMock.Verify(tc => tc.OnSendActivities(It.IsAny<SendActivitiesHandler>()), Times.Once);
            turnContextMock.Verify(tc => tc.OnUpdateActivity(It.IsAny<UpdateActivityHandler>()), Times.Once);
            turnContextMock.Verify(tc => tc.SendActivityAsync(It.IsAny<IActivity>(), It.IsAny<CancellationToken>()), Times.Once);
            turnContextMock.Verify(tc => tc.SendActivitiesAsync(It.IsAny<IActivity[]>(), It.IsAny<CancellationToken>()), Times.Once);
            turnContextMock.Verify(tc => tc.DeleteActivityAsync(It.IsAny<ConversationReference>(), It.IsAny<CancellationToken>()), Times.Once);
            turnContextMock.Verify(tc => tc.DeleteActivityAsync(It.IsAny<string>(), It.IsAny<CancellationToken>()), Times.Once);
            turnContextMock.Verify(tc => tc.UpdateActivityAsync(It.IsAny<IActivity>(), It.IsAny<CancellationToken>()), Times.Once);
            turnContextMock.Verify(tc => tc.TraceActivityAsync(It.IsAny<string>(), It.IsAny<object>(), It.IsAny<string>(), It.IsAny<string>(), It.IsAny<CancellationToken>()), Times.Once);

            //Validate entities inheritated and managed by TypedTurnContext
            Assert.NotNull(typedTurnContext.Connector);
            Assert.NotNull(typedTurnContext.Activity);
        }

        [Fact]
        public async Task TestOnSearchInvokeAsync()
        {
            // Arrange
            var value = new SearchInvokeValue { Kind = SearchInvokeTypes.Search, QueryText = "bot" };
            var activity = GetSearchActivity(value);
            var turnContext = new TurnContext(new TestInvokeAdapter(), activity);

            // Act
            var bot = new TestActivityHandler();
            await ((IBot)bot).OnTurnAsync(turnContext);

            // Assert
            Assert.Equal(2, bot.Record.Count);
            Assert.Equal("OnInvokeActivityAsync", bot.Record[0]);
            Assert.Equal("OnSearchInvokeAsync", bot.Record[1]);
        }

        [Fact]
        public async Task TestOnSearchInvokeAsync_NoKindOnTeamsDefaults()
        {
            // Arrange
            var value = new SearchInvokeValue { Kind = null, QueryText = "bot" };
            var activity = GetSearchActivity(value);
            activity.ChannelId = Channels.Msteams;
            var turnContext = new TurnContext(new TestInvokeAdapter(), activity);

            // Act
            var bot = new TestActivityHandler();
            await ((IBot)bot).OnTurnAsync(turnContext);

            // Assert
            Assert.Equal(2, bot.Record.Count);
            Assert.Equal("OnInvokeActivityAsync", bot.Record[0]);
            Assert.Equal("OnSearchInvokeAsync", bot.Record[1]);
        }

        [Fact]
        public async Task TestGetSearchInvokeValue_NullValueThrows()
        {
            var activity = GetSearchActivity(null);
            await AssertErrorThroughInvokeAdapter(activity, "Missing value property for search");
        }

        [Fact]
        public async Task TestGetSearchInvokeValue_InvalidValueThrows()
        {
            var activity = GetSearchActivity(new object());
            await AssertErrorThroughInvokeAdapter(activity, "Missing queryText property for search");
        }

        [Fact]
        public async Task TestGetSearchInvokeValue_MissingKindThrows()
        {
            var activity = GetSearchActivity(new SearchInvokeValue { Kind = null, QueryText = "test" });
            await AssertErrorThroughInvokeAdapter(activity, "Missing kind property for search");
        }

        [Fact]
        public async Task TestGetSearchInvokeValue_MissingQueryTextThrows()
        {
            var activity = GetSearchActivity(new SearchInvokeValue { Kind = SearchInvokeTypes.Typeahead });
            await AssertErrorThroughInvokeAdapter(activity, "Missing queryText property for search");
        }

        [Fact]
        public async Task OnTurnAsync_ShouldThrowOnNullContext()
        {
            // Arrange
            var turnContext = new TurnContext(new NotImplementedAdapter(), new Activity());
            var bot = new TestActivityHandler();

            //Assert
            await Assert.ThrowsAsync<ArgumentException>(async () => await ((IBot)bot).OnTurnAsync(turnContext));;
        }

        [Fact]
        public async Task OnTurnAsync_ShouldThrowOnActivityNullType()
        {
            // Arrange
            var turnContext = new TurnContext(new NotImplementedAdapter(), new Activity());
            var bot = new TestActivityHandler();

            //Assert
            await Assert.ThrowsAsync<ArgumentException>(async () => await ((IBot)bot).OnTurnAsync(turnContext)); ;
        }


        [Fact]
        public async Task GetAdaptiveCardInvokeValue_ShouldThrowOnEmptyValue()
        {
            // Arrange
            var activity = new Activity
            {
                Type = ActivityTypes.Invoke,
                Name = "adaptiveCard/action"
            };

            //Assert
            await AssertErrorThroughInvokeAdapter(activity, "Missing value property");
        }

        [Fact]
        public async Task GetAdaptiveCardInvokeValue_ShouldThrowOnSerialization()
        {
            // Arrange
            var activity = new Activity
            {
                Type = ActivityTypes.Invoke,
                Name = "adaptiveCard/action",
                Value = ""
            };

            //Assert
            await AssertErrorThroughInvokeAdapter(activity, "Value property is not properly formed");
        }

        [Fact]
        public async Task GetAdaptiveCardInvokeValue_ShouldThrowOnNullAction()
        {
            // Arrange
            var activity = new Activity
            {
                Type = ActivityTypes.Invoke,
                Name = "adaptiveCard/action",
                Value = new AdaptiveCardInvokeValue { Action = null }
            };

            //Assert
            await AssertErrorThroughInvokeAdapter(activity, "Missing action property");
        }

        [Fact]
        public async Task GetAdaptiveCardInvokeValue_ShouldThrowOnNotSupportedAction()
        {
            // Arrange
            var activity = new Activity
            {
                Type = ActivityTypes.Invoke,
                Name = "adaptiveCard/action",
                Value = new AdaptiveCardInvokeValue { Action = new AdaptiveCardInvokeAction { Type = "" } }
            };

            var adapter = new TestInvokeAdapter();
            var turnContext = new TurnContext(adapter, activity);

            var bot = new TestActivityHandler();
            await ((IBot)bot).OnTurnAsync(turnContext);

            //Assert
            var sent = adapter.Activity as Activity;
            Assert.Equal(ActivityTypes.InvokeResponse, sent.Type);

            Assert.IsType<InvokeResponse>(sent.Value);
            var value = sent.Value as InvokeResponse;
            Assert.Equal(400, value.Status);

            Assert.IsType<AdaptiveCardInvokeResponse>(value.Body);
            var body = value.Body as AdaptiveCardInvokeResponse;
            Assert.Equal("application/vnd.microsoft.error", body.Type);
            Assert.Equal(400, body.StatusCode);

            Assert.IsType<Error>(body.Value);
            var error = body.Value as Error;
            Assert.Equal("NotSupported", error.Code);
            Assert.Equal("The action '' is not supported.", error.Message);
        }

        [Fact]
        public async Task GetSearchInvokeValue_ShouldThrowExceptionOnSerialization()
        {
            // Arrange
            var activity = new Activity
            {
                Type = ActivityTypes.Invoke,
                Name = "application/search",
                Value = ""
            };

            //Assert
            await AssertErrorThroughInvokeAdapter(activity, "Value property is not valid for search");
        }

        private Activity GetSearchActivity(object value)
        {
            return new Activity
            {
                Type = ActivityTypes.Invoke,
                Name = "application/search",
                Value = value
            };
        }

        private async Task AssertErrorThroughInvokeAdapter(Activity activity, string errorMessage)
        {
            // Arrange
            var adapter = new TestInvokeAdapter();
            var turnContext = new TurnContext(adapter, activity);

            // Act
            var bot = new TestActivityHandler();
            await ((IBot)bot).OnTurnAsync(turnContext);

            // Assert
            var sent = adapter.Activity as Activity;
            Assert.Equal(ActivityTypes.InvokeResponse, sent.Type);

            Assert.IsType<InvokeResponse>(sent.Value);
            var value = sent.Value as InvokeResponse;
            Assert.Equal(400, value.Status);

            Assert.IsType<AdaptiveCardInvokeResponse>(value.Body);
            var body = value.Body as AdaptiveCardInvokeResponse;
            Assert.Equal("application/vnd.microsoft.error", body.Type);
            Assert.Equal(400, body.StatusCode);

            Assert.IsType<Error>(body.Value);
            var error = body.Value as Error;
            Assert.Equal("BadRequest", error.Code);
            Assert.Equal(errorMessage, error.Message);
        }

        private class TestInvokeAdapter : NotImplementedAdapter
        {
            public IActivity Activity { get; private set; }

            public override Task<ResourceResponse[]> SendActivitiesAsync(ITurnContext turnContext, IActivity[] activities, CancellationToken cancellationToken)
            {
                Activity = activities.FirstOrDefault(activity => activity.Type == ActivityTypes.InvokeResponse);
                return Task.FromResult(new ResourceResponse[0]);
            }
        }

        private class TestActivityHandler : ActivityHandler
        {
            public List<string> Record { get; } = new List<string>();

            protected override Task OnMessageActivityAsync(ITurnContext<IMessageActivity> turnContext, CancellationToken cancellationToken)
            {
                Record.Add(MethodBase.GetCurrentMethod().Name);
                return base.OnMessageActivityAsync(turnContext, cancellationToken);
            }

            protected override Task OnMessageUpdateActivityAsync(ITurnContext<IMessageUpdateActivity> turnContext, CancellationToken cancellationToken)
            {
                Record.Add(MethodBase.GetCurrentMethod().Name);
                return base.OnMessageUpdateActivityAsync(turnContext, cancellationToken);
            }

            protected override Task OnMessageDeleteActivityAsync(ITurnContext<IMessageDeleteActivity> turnContext, CancellationToken cancellationToken)
            {
                Record.Add(MethodBase.GetCurrentMethod().Name);
                return base.OnMessageDeleteActivityAsync(turnContext, cancellationToken);
            }

            protected override Task OnConversationUpdateActivityAsync(ITurnContext<IConversationUpdateActivity> turnContext, CancellationToken cancellationToken)
            {
                Record.Add(MethodBase.GetCurrentMethod().Name);
                return base.OnConversationUpdateActivityAsync(turnContext, cancellationToken);
            }

            protected override Task OnMembersAddedAsync(IList<ChannelAccount> membersAdded, ITurnContext<IConversationUpdateActivity> turnContext, CancellationToken cancellationToken)
            {
                Record.Add(MethodBase.GetCurrentMethod().Name);
                return base.OnMembersAddedAsync(membersAdded, turnContext, cancellationToken);
            }

            protected override Task OnMembersRemovedAsync(IList<ChannelAccount> membersRemoved, ITurnContext<IConversationUpdateActivity> turnContext, CancellationToken cancellationToken)
            {
                Record.Add(MethodBase.GetCurrentMethod().Name);
                return base.OnMembersRemovedAsync(membersRemoved, turnContext, cancellationToken);
            }

            protected override Task OnMessageReactionActivityAsync(ITurnContext<IMessageReactionActivity> turnContext, CancellationToken cancellationToken)
            {
                Record.Add(MethodBase.GetCurrentMethod().Name);
                return base.OnMessageReactionActivityAsync(turnContext, cancellationToken);
            }

            protected override Task OnReactionsAddedAsync(IList<MessageReaction> messageReactions, ITurnContext<IMessageReactionActivity> turnContext, CancellationToken cancellationToken)
            {
                Record.Add(MethodBase.GetCurrentMethod().Name);
                return base.OnReactionsAddedAsync(messageReactions, turnContext, cancellationToken);
            }

            protected override Task OnReactionsRemovedAsync(IList<MessageReaction> messageReactions, ITurnContext<IMessageReactionActivity> turnContext, CancellationToken cancellationToken)
            {
                Record.Add(MethodBase.GetCurrentMethod().Name);
                return base.OnReactionsRemovedAsync(messageReactions, turnContext, cancellationToken);
            }

            protected override Task OnEventActivityAsync(ITurnContext<IEventActivity> turnContext, CancellationToken cancellationToken)
            {
                Record.Add(MethodBase.GetCurrentMethod().Name);
                return base.OnEventActivityAsync(turnContext, cancellationToken);
            }

            protected override Task OnTokenResponseEventAsync(ITurnContext<IEventActivity> turnContext, CancellationToken cancellationToken)
            {
                Record.Add(MethodBase.GetCurrentMethod().Name);
                return base.OnTokenResponseEventAsync(turnContext, cancellationToken);
            }

            protected override Task OnEventAsync(ITurnContext<IEventActivity> turnContext, CancellationToken cancellationToken)
            {
                Record.Add(MethodBase.GetCurrentMethod().Name);
                return base.OnEventAsync(turnContext, cancellationToken);
            }

            protected override Task OnEndOfConversationActivityAsync(ITurnContext<IEndOfConversationActivity> turnContext, CancellationToken cancellationToken)
            {
                Record.Add(MethodBase.GetCurrentMethod().Name);
                return base.OnEndOfConversationActivityAsync(turnContext, cancellationToken);
            }

            protected override Task OnTypingActivityAsync(ITurnContext<ITypingActivity> turnContext, CancellationToken cancellationToken)
            {
                Record.Add(MethodBase.GetCurrentMethod().Name);
                return base.OnTypingActivityAsync(turnContext, cancellationToken);
            }

            protected override Task OnInstallationUpdateActivityAsync(ITurnContext<IInstallationUpdateActivity> turnContext, CancellationToken cancellationToken)
            {
                Record.Add(MethodBase.GetCurrentMethod().Name);
                return base.OnInstallationUpdateActivityAsync(turnContext, cancellationToken);
            }

            protected override Task OnCommandActivityAsync(ITurnContext<ICommandActivity> turnContext, CancellationToken cancellationToken)
            {
                Record.Add(MethodBase.GetCurrentMethod().Name);
                return base.OnCommandActivityAsync(turnContext, cancellationToken);
            }

            protected override Task OnCommandResultActivityAsync(ITurnContext<ICommandResultActivity> turnContext, CancellationToken cancellationToken)
            {
                Record.Add(MethodBase.GetCurrentMethod().Name);
                return base.OnCommandResultActivityAsync(turnContext, cancellationToken);
            }

            protected override Task OnUnrecognizedActivityTypeAsync(ITurnContext turnContext, CancellationToken cancellationToken)
            {
                Record.Add(MethodBase.GetCurrentMethod().Name);
                return base.OnUnrecognizedActivityTypeAsync(turnContext, cancellationToken);
            }

            protected override Task<InvokeResponse> OnInvokeActivityAsync(ITurnContext<IInvokeActivity> turnContext, CancellationToken cancellationToken)
            {
                Record.Add(MethodBase.GetCurrentMethod().Name);
                if (turnContext.Activity.Name == "some.random.invoke")
                {
                    return Task.FromResult(CreateInvokeResponse());
                }

                return base.OnInvokeActivityAsync(turnContext, cancellationToken);
            }

            protected override Task OnSignInInvokeAsync(ITurnContext<IInvokeActivity> turnContext, CancellationToken cancellationToken)
            {
                Record.Add(MethodBase.GetCurrentMethod().Name);
                return Task.CompletedTask;
            }

            protected override Task OnInstallationUpdateAddAsync(ITurnContext<IInstallationUpdateActivity> turnContext, CancellationToken cancellationToken)
            {
                Record.Add(MethodBase.GetCurrentMethod().Name);
                return base.OnInstallationUpdateAddAsync(turnContext, cancellationToken);
            }

            protected override Task OnInstallationUpdateRemoveAsync(ITurnContext<IInstallationUpdateActivity> turnContext, CancellationToken cancellationToken)
            {
                Record.Add(MethodBase.GetCurrentMethod().Name);
                return base.OnInstallationUpdateRemoveAsync(turnContext, cancellationToken);
            }

            protected override Task<AdaptiveCardInvokeResponse> OnAdaptiveCardInvokeAsync(ITurnContext<IInvokeActivity> turnContext, AdaptiveCardInvokeValue invokeValue, CancellationToken cancellationToken)
            {
                Record.Add(MethodBase.GetCurrentMethod().Name);
                return Task.FromResult(new AdaptiveCardInvokeResponse());
            }

            protected override Task<SearchInvokeResponse> OnSearchInvokeAsync(ITurnContext<IInvokeActivity> turnContext, SearchInvokeValue invokeValue, CancellationToken cancellationToken)
            {
                Record.Add(MethodBase.GetCurrentMethod().Name);
                return Task.FromResult(new SearchInvokeResponse());
            }
        }

        private class TestDelegatingTurnContextActivityHandler : ActivityHandler
        {
            protected override async Task OnMessageActivityAsync(ITurnContext<IMessageActivity> turnContext, CancellationToken cancellationToken)
            {
                // touch every
                var activity = turnContext.Activity;
                var adapter = turnContext.Adapter;
                var turnState = turnContext.StackState;
                var responsed = turnContext.Responded;
                turnContext.OnDeleteActivity((t, a, n) => Task.CompletedTask);
                turnContext.OnSendActivities((t, a, n) => Task.FromResult(new ResourceResponse[] { new ResourceResponse() }));
                turnContext.OnUpdateActivity((t, a, n) => Task.FromResult(new ResourceResponse()));
                await turnContext.DeleteActivityAsync(activity.GetConversationReference());
                await turnContext.DeleteActivityAsync(activity.Id);
                await turnContext.SendActivityAsync(new Activity());
                await turnContext.SendActivitiesAsync(new IActivity[] { new Activity() });
                await turnContext.UpdateActivityAsync(new Activity());
                await turnContext.TraceActivityAsync(activity.Name, activity.Value, activity.ValueType, activity.Label);
            }
        }

        private class MockConnectorClient : IConnectorClient
        {
            private Uri _baseUri = new Uri("http://tempuri.org/whatever");

            public Uri BaseUri
            {
                get { return _baseUri; }
                set { _baseUri = value; }
            }

            public IAttachments Attachments => throw new NotImplementedException();

            public IConversations Conversations => throw new NotImplementedException();

            public void Dispose()
            {
                throw new NotImplementedException();
            }
        }
    }
}<|MERGE_RESOLUTION|>--- conflicted
+++ resolved
@@ -656,14 +656,10 @@
             turnContextMock.Setup(tc => tc.Activity).Returns(new Activity { Type = ActivityTypes.Message });
             //turnContextMock.Setup(tc => tc.Adapter).Returns(new BotFrameworkAdapter(new SimpleCredentialProvider()));
             turnContextMock.Setup(tc => tc.Adapter).Returns(new NotImplementedAdapter());
-<<<<<<< HEAD
-            
-            turnContextMock.Setup(tc => tc.StackState).Returns(new TurnContextStateCollection());
-=======
+			turnContextMock.Object.Services.Set<IConnectorClient>(new Mock<IConnectorClient>().Object);
 
             turnContextMock.Setup(tc => tc.TurnState).Returns(new TurnContextStateCollection());
             turnContextMock.Object.TurnState.Add<IConnectorClient>(new Mock<IConnectorClient>().Object);
->>>>>>> 13b64be7
             turnContextMock.Setup(tc => tc.Responded).Returns(false);
             turnContextMock.Setup(tc => tc.OnDeleteActivity(It.IsAny<DeleteActivityHandler>()));
             turnContextMock.Setup(tc => tc.OnSendActivities(It.IsAny<SendActivitiesHandler>()));
@@ -684,11 +680,7 @@
             // Assert
             turnContextMock.VerifyGet(tc => tc.Activity, Times.AtLeastOnce);
             turnContextMock.VerifyGet(tc => tc.Adapter, Times.Once);
-<<<<<<< HEAD
-            turnContextMock.VerifyGet(tc => tc.StackState, Times.Once);
-=======
             turnContextMock.VerifyGet(tc => tc.TurnState, Times.Exactly(2));
->>>>>>> 13b64be7
             turnContextMock.VerifyGet(tc => tc.Responded, Times.Once);
             turnContextMock.Verify(tc => tc.OnDeleteActivity(It.IsAny<DeleteActivityHandler>()), Times.Once);
             turnContextMock.Verify(tc => tc.OnSendActivities(It.IsAny<SendActivitiesHandler>()), Times.Once);
