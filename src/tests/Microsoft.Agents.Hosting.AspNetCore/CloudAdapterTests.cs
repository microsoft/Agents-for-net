// Copyright (c) Microsoft Corporation. All rights reserved.
// Licensed under the MIT License.

<<<<<<< HEAD
=======
using Microsoft.Agents.Authentication;
>>>>>>> eee92030
using Microsoft.Agents.Builder;
using Microsoft.Agents.Builder.App.UserAuth;
using Microsoft.Agents.Builder.Compat;
<<<<<<< HEAD
using Microsoft.Agents.Connector;
=======
using Microsoft.Agents.Builder.State;
using Microsoft.Agents.Builder.Tests.App.TestUtils;
using Microsoft.Agents.Builder.UserAuth;
using Microsoft.Agents.Connector;
using Microsoft.Agents.Connector.Types;
>>>>>>> eee92030
using Microsoft.Agents.Core.Errors;
using Microsoft.Agents.Core.Models;
using Microsoft.Agents.Core.Serialization;
using Microsoft.Agents.Hosting.AspNetCore.BackgroundQueue;
using Microsoft.Agents.Storage;
using Microsoft.AspNetCore.Http;
<<<<<<< HEAD
=======
using Microsoft.AspNetCore.Http.Features;
>>>>>>> eee92030
using Microsoft.Extensions.Configuration;
using Microsoft.Extensions.Logging;
using Moq;
using System;
using System.Collections.Generic;
using System.IO;
<<<<<<< HEAD
=======
using System.Linq;
>>>>>>> eee92030
using System.Net;
using System.Security.Claims;
using System.Text;
using System.Text.Json;
using System.Threading;
<<<<<<< HEAD
=======
using System.Threading.Channels;
>>>>>>> eee92030
using System.Threading.Tasks;

namespace Microsoft.Agents.Hosting.AspNetCore.Tests
{
    [Collection("CloudAdapter Collection")]
    public class CloudAdapterTests
    {

        [Fact]
        public void Constructor_ShouldThrowWithNullActivityTaskQueue()
        {
            var factory = new Mock<IChannelServiceClientFactory>();

            Assert.Throws<ArgumentNullException>(() => new CloudAdapter(factory.Object, null));
<<<<<<< HEAD
        }

        [Fact]
        public void OnTurnError_ShouldSetMiddlewares()
        {
            var record = UseRecord(middlewares: [new Mock<Builder.IMiddleware>().Object]);

            Assert.Single(record.Adapter.MiddlewareSet as IEnumerable<Builder.IMiddleware>);
=======
>>>>>>> eee92030
        }

        [Fact]
        public async Task OnTurnError_ShouldSendExceptionActivity()
        {
            var record = UseRecord(null);
            var context = new Mock<ITurnContext>();
            var exception = new ErrorResponseException("test") { Body = new ErrorResponse() };

            context.Setup(e => e.SendActivityAsync(It.IsAny<Activity>(), It.IsAny<CancellationToken>()))
                .ReturnsAsync(new ResourceResponse())
                .Verifiable(Times.Once);
            context.Setup(e => e.TraceActivityAsync(
                    It.IsAny<string>(),
                    It.IsAny<object>(),
                    It.IsAny<string>(),
                    It.IsAny<string>(),
                    It.IsAny<CancellationToken>()))
                .ReturnsAsync(new ResourceResponse())
                .Verifiable(Times.Once);

            await record.Adapter.OnTurnError(context.Object, exception);

            Mock.Verify(context);
            record.VerifyMocks();
        }

        [Fact]
        public async Task ProcessAsync_ShouldThrowWithNullHttpRequest()
        {
            var record = UseRecord(null);
            var context = new DefaultHttpContext();
            var bot = new ActivityHandler();

            await Assert.ThrowsAsync<ArgumentNullException>(() => record.Adapter.ProcessAsync(null, context.Response, bot, CancellationToken.None));
        }

        [Fact]
        public async Task ProcessAsync_ShouldThrowWithNullHttpResponse()
        {
            var record = UseRecord(null);
            var context = new DefaultHttpContext();
            var bot = new ActivityHandler();

            await Assert.ThrowsAsync<ArgumentNullException>(() => record.Adapter.ProcessAsync(context.Request, null, bot, CancellationToken.None));
        }

        [Fact]
        public async Task ProcessAsync_ShouldThrowWithNullBot()
        {
            var record = UseRecord(null);
            var context = new DefaultHttpContext();

            await Assert.ThrowsAsync<ArgumentNullException>(() => record.Adapter.ProcessAsync(context.Request, context.Response, null, CancellationToken.None));
        }

        [Fact]
        public async Task ProcessAsync_ShouldSetMethodNotAllowedStatus()
        {
            var record = UseRecord(null);
            var context = new DefaultHttpContext();
            var bot = new ActivityHandler();

            await record.Adapter.ProcessAsync(context.Request, context.Response, bot, CancellationToken.None);

            Assert.Equal(StatusCodes.Status405MethodNotAllowed, context.Response.StatusCode);
            record.VerifyMocks();
        }

        [Fact]
        public async Task ProcessAsync_ShouldSetBadRequestStatus()
        {
            var bot = new ActivityHandler();
<<<<<<< HEAD
            var record = UseRecord(bot);
=======
            var record = UseRecord((record) => bot);
>>>>>>> eee92030
            var context = CreateHttpContext(new());  // no Activity == bad request

            await record.Adapter.ProcessAsync(context.Request, context.Response, bot, CancellationToken.None);

            Assert.Equal(StatusCodes.Status400BadRequest, context.Response.StatusCode);
            record.VerifyMocks();
        }

        /*
        [Fact]
        public async Task ProcessAsync_NoOnTurnErrorLog()
        {
            var bot = new RespondingActivityHandler();
            var record = UseRecord(bot);
            var context = CreateHttpContext(new(ActivityTypes.Message, serviceUrl: "http://localhost", conversation: new(id: Guid.NewGuid().ToString())));

            record.Adapter.OnTurnError = null;

            var mockConnectorClient = new Mock<IConnectorClient>();
            mockConnectorClient
                .Setup(c => c.Conversations.ReplyToActivityAsync(It.IsAny<Activity>(), It.IsAny<CancellationToken>()))
                .Throws(new Exception("ReplyToActivityAsync"));
            mockConnectorClient
                .Setup(c => c.Conversations.SendToConversationAsync(It.IsAny<Activity>(), It.IsAny<CancellationToken>()))
                .Throws(new Exception("SendToConversationAsync"));
            record.Factory
                .Setup(c => c.CreateConnectorClientAsync(It.IsAny<ClaimsIdentity>(), It.IsAny<string>(), It.IsAny<string>(), It.IsAny<CancellationToken>(), It.IsAny<IList<string>>(), It.IsAny<bool>()))
                .Returns(Task.FromResult(mockConnectorClient.Object));

            record.HostedServiceLogger
                .Setup(e => e.Log(
                    LogLevel.Error,
                    It.IsAny<EventId>(),
                    It.Is<It.IsAnyType>((e, _) => e.ToString().Contains("Error occurred executing WorkItem")),
                    It.IsAny<Exception>(),
                    (Func<It.IsAnyType, Exception, string>)It.IsAny<object>()))
                .Verifiable(Times.Once);

            await record.Service.StartAsync(CancellationToken.None);
            await record.Adapter.ProcessAsync(context.Request, context.Response, bot, CancellationToken.None);
            await record.Service.StopAsync(CancellationToken.None);

            Assert.Equal(StatusCodes.Status202Accepted, context.Response.StatusCode);
            Mock.Verify(record.HostedServiceLogger);
<<<<<<< HEAD
=======
        }
        */

        [Fact]
        public async Task ProcessAsync_ShouldSetInvokeResponseNotImplemented()
        {
            var record = UseRecord((record) => new ActivityHandler());

            var activity = new Activity()
            {
                Type = ActivityTypes.Invoke,
                DeliveryMode = DeliveryModes.ExpectReplies,
                Conversation = new(id: Guid.NewGuid().ToString())
            };
            var context = CreateHttpContext(activity);


            await record.Service.StartAsync(CancellationToken.None);
            await record.Adapter.ProcessAsync(context.Request, context.Response, record.Agent, CancellationToken.None);
            await record.Service.StopAsync(CancellationToken.None);

            // this is because ActivityHandler by default will return 501 for unnamed Invokes
            Assert.Equal(StatusCodes.Status501NotImplemented, context.Response.StatusCode);
        }

        [Fact]
        public async Task ProcessAsync_ShouldSetExpectedReplies()
        {
            // Returns an ExpectedReplies with one Activity, and Body of "TokenResponse"
            var record = UseRecord((record) => new RespondingActivityHandler());

            var activity = new Activity()
            {
                Type = ActivityTypes.Invoke,
                DeliveryMode = DeliveryModes.ExpectReplies,
                Conversation = new(id: Guid.NewGuid().ToString())
            };
            var context = CreateHttpContext(activity);

            await record.Service.StartAsync(CancellationToken.None);
            await record.Adapter.ProcessAsync(context.Request, context.Response, record.Agent, CancellationToken.None);
            await record.Service.StopAsync(CancellationToken.None);

            Assert.Equal(StatusCodes.Status200OK, context.Response.StatusCode);

            context.Response.Body.Seek(0, SeekOrigin.Begin);
            var reader = new StreamReader(context.Response.Body);
            var streamText = reader.ReadToEnd();

            var expectedReplies = ProtocolJsonSerializer.ToObject<ExpectedReplies>(streamText);

            Assert.NotNull(expectedReplies);
            Assert.NotEmpty(expectedReplies.Activities);
            Assert.NotNull(expectedReplies.Body);

            var tokenResponse = ProtocolJsonSerializer.ToObject<TokenResponse>(expectedReplies.Body);
            Assert.NotNull(tokenResponse);
            Assert.Equal($"token:{activity.Conversation.Id}", tokenResponse.Token);
>>>>>>> eee92030
        }
        */

        [Fact]
        public async Task ProcessAsync_ShouldSetInvokeResponseNotImplemented()
        {
<<<<<<< HEAD
            var agent = new ActivityHandler();
            var record = UseRecord(agent);

            var activity = new Activity()
            {
                Type = ActivityTypes.Invoke,
                Name = "testInvoke",
                ChannelId = Channels.Test,
                DeliveryMode = DeliveryModes.Normal,
                Conversation = new(id: Guid.NewGuid().ToString())
            };
            var context = CreateHttpContext(activity);


            await record.Service.StartAsync(CancellationToken.None);
            await record.Adapter.ProcessAsync(context.Request, context.Response, agent, CancellationToken.None);
            await record.Service.StopAsync(CancellationToken.None);

            // this is because ActivityHandler by default will return 501 for unnamed Invokes
            Assert.Equal(StatusCodes.Status501NotImplemented, context.Response.StatusCode);
        }

        [Fact]
        public async Task ProcessAsync_ShouldSetExpectedReplies()
        {
            // Returns an ExpectedReplies with one Activity, and Body of "TokenResponse"
            var agent = new RespondingActivityHandler();

            var record = UseRecord(agent);

            var activity = new Activity()
            {
                Type = ActivityTypes.Invoke,
                Name = "testInvoke",
                ChannelId = Channels.Test,
                DeliveryMode = DeliveryModes.ExpectReplies,
                Conversation = new(id: Guid.NewGuid().ToString())
            };
            var context = CreateHttpContext(activity);

            await record.Service.StartAsync(CancellationToken.None);
            await record.Adapter.ProcessAsync(context.Request, context.Response, agent, CancellationToken.None);
=======
            var record = UseRecord((record) => new RespondingActivityHandler());

            // Making sure each request is handled separately
            var requests = new Dictionary<string, DefaultHttpContext>();
            for (int i = 1; i <= 10; i++)
            {
                var convoId = $"{Guid.NewGuid()}:{i}";
                var activity = new Activity()
                {
                    Type = ActivityTypes.Invoke,
                    DeliveryMode = DeliveryModes.Normal,
                    Conversation = new(id: convoId)
                };
                var context = CreateHttpContext(activity);
                requests.Add(convoId, context);
            }

            var mockConnectorClient = new Mock<IConnectorClient>();
            mockConnectorClient.Setup(c => c.Conversations.ReplyToActivityAsync(It.IsAny<Activity>(), It.IsAny<CancellationToken>()))
                .Returns(Task.FromResult(
                    new ResourceResponse("replyResourceId")
                ));
            mockConnectorClient.Setup(c => c.Conversations.SendToConversationAsync(It.IsAny<Activity>(), It.IsAny<CancellationToken>()))
                .Returns(Task.FromResult(
                        new ResourceResponse("sendResourceId")
                    ));

            record.Factory
                .Setup(c => c.CreateConnectorClientAsync(It.IsAny<ClaimsIdentity>(), It.IsAny<string>(), It.IsAny<string>(), It.IsAny<CancellationToken>(), It.IsAny<IList<string>>(), It.IsAny<bool>()))
                .Returns(Task.FromResult(mockConnectorClient.Object));


            // Test
            await record.Service.StartAsync(CancellationToken.None);

            await Task.Run(() =>
            {
                foreach (var request in requests)
                {
                    _ = record.Adapter.ProcessAsync(request.Value.Request, request.Value.Response, record.Agent, CancellationToken.None);
                }
            });

            await Task.Delay(500); // There is a race between StopAsync and start of background processing,  To be fixed.
            await record.Service.StopAsync(CancellationToken.None);

            foreach (var request in requests)
            {
                Assert.Equal(StatusCodes.Status200OK, request.Value.Response.StatusCode);

                // This is testing what was actually written to the HttpResponse
                request.Value.Response.Body.Seek(0, SeekOrigin.Begin);
                var reader = new StreamReader(request.Value.Response.Body);
                var streamText = reader.ReadToEnd();

                var tokenResponse = ProtocolJsonSerializer.ToObject<TokenResponse>(streamText);
                Assert.NotNull(tokenResponse);
                Assert.Equal($"token:{request.Key}", tokenResponse.Token);
            }

            // RespondingActivityHandler would have sent a single Activity
            //mockConnectorClient.Verify(
            //    c => c.Conversations.SendToConversationAsync(It.IsAny<Activity>(), It.IsAny<CancellationToken>()),
            //    Times.Exactly(requests.Count));
        }

        [Fact]
        public async Task ProcessAsync_Overlapping()
        {
            var record = UseRecord((record) => new RespondingActivityHandler());

            // Making sure each request is handled separately.  10 conversations, 3 requests each
            var requests = new Dictionary<string,DefaultHttpContext>();
            for (int i = 1; i <= 10; i++)
            {
                var convoId = $"{Guid.NewGuid()}:{i}";

                for (int message = 1; message <= 3; message++)
                {
                    var activity = new Activity()
                    {
                        Type = ActivityTypes.Message,
                        Id = $"{Guid.NewGuid()}:{message}",
                        DeliveryMode = DeliveryModes.ExpectReplies,
                        Conversation = new(id: convoId),
                        Text = $"{message}"
                    };

                    var context = CreateHttpContext(activity);
                    requests.Add($"{convoId}:{activity.Id}", context);
                }
            }

            // Test
            await record.Service.StartAsync(CancellationToken.None);

            await Task.Run(() =>
            {
                foreach (var request in requests)
                {
                    _ = record.Adapter.ProcessAsync(request.Value.Request, request.Value.Response, record.Agent, CancellationToken.None);
                }
            });

            await Task.Delay(500);  // There is a race between StopAsync and start of background processing,  To be fixed.
            await record.Service.StopAsync(CancellationToken.None);

            foreach (var request in requests)
            {
                request.Value.Response.Body.Seek(0, SeekOrigin.Begin);
                var reader = new StreamReader(request.Value.Response.Body);
                var streamText = reader.ReadToEnd();

                Assert.False(string.IsNullOrEmpty(streamText));
                var expectedReplies = ProtocolJsonSerializer.ToObject<ExpectedReplies>(streamText);

                Assert.NotNull(expectedReplies);

                var response = expectedReplies.Activities[0];
                Assert.Equal($"Response {request.Key}", response.Text);
            }
        }

        [Fact]
        public async Task ProcessAsync_ShouldStreamResponses()
        {
            var record = UseRecord((record) => new RespondingActivityHandler());
            var context = CreateHttpContext(new Activity()
            {
                Type = ActivityTypes.Invoke,
                DeliveryMode = DeliveryModes.Stream,
                Conversation = new(id: Guid.NewGuid().ToString())
            });

            // Test
            await record.Service.StartAsync(CancellationToken.None);
            await Task.Run(() =>
            {
                _ = record.Adapter.ProcessAsync(context.Request, context.Response, record.Agent, CancellationToken.None);
            });
            await Task.Delay(500); // There is a race between StopAsync and start of background processing,  To be fixed.
            await record.Service.StopAsync(CancellationToken.None);

            Assert.Equal(StatusCodes.Status200OK, context.Response.StatusCode);

            context.Response.Body.Seek(0, SeekOrigin.Begin);
            var reader = new StreamReader(context.Response.Body);

            string conversationId = null;
            int lineNumber = 0;
            string line;
            while ((line = reader.ReadLine()) != null)
            {
                if (lineNumber == 0)
                {
                    Assert.StartsWith("event: activity", line);
                }
                else if (lineNumber == 1)
                {
                    Assert.StartsWith("data: ", line);
                    var activity = ProtocolJsonSerializer.ToObject<Activity>(line.Substring(6));
                    Assert.NotNull(activity);
                    Assert.Equal("Test Response", activity.Text);
                    conversationId = activity.Conversation.Id;
                    Assert.NotNull(conversationId);
                }
                else if (lineNumber == 2)
                {
                    Assert.Equal(0, line.Length);
                }
                else if (lineNumber == 3)
                {
                    Assert.StartsWith("event: invokeResponse", line);
                }
                else if (lineNumber == 4)
                {
                    Assert.StartsWith("data: ", line);
                    var invokeResponse = ProtocolJsonSerializer.ToObject<InvokeResponse>(line.Substring(6));
                    Assert.NotNull(invokeResponse);

                    var tokenResponse = ProtocolJsonSerializer.ToObject<TokenResponse>(invokeResponse.Body);
                    Assert.NotNull(tokenResponse);
                    Assert.Equal($"token:{conversationId}", tokenResponse.Token);
                }

                lineNumber++;
            }

            Assert.Equal(6, lineNumber);
            Assert.NotNull(conversationId);
        }

        [Fact]
        public async Task ProcessAsync_ExpectRepliesWithContinueConversation()
        {
            // Arrange
            var record = UseRecord((record) =>
            {
                var options = new TestApplicationOptions(new MemoryStorage())
                {
                    Adapter = record.Adapter,
                };
                var agent = new TestApplication(options);

                // This is the scenario where a new "inner" turn is needed, using the ConversationReference of the 
                // incoming Activity.
                agent.OnActivity(ActivityTypes.Message, async (context, state, ct) =>
                {
                    await context.SendActivityAsync($"Outer: {context.Activity.Text}", cancellationToken: ct);
                    await context.Adapter.ContinueConversationAsync(
                        context.Identity,
                        context.Activity.GetConversationReference(),
                        async (innerContext, innerCt) =>
                        {
                            await innerContext.SendActivityAsync($"Inner: {context.Activity.Text}", cancellationToken: innerCt);
                        },
                        ct);
                });

                return agent;
            });

            var activity = new Activity()
            {
                Type = ActivityTypes.Message,
                DeliveryMode = DeliveryModes.ExpectReplies,
                Conversation = new(id: Guid.NewGuid().ToString()),
                Text = "user message",
                ChannelId = Channels.Test,
                From = new ChannelAccount(id: Guid.NewGuid().ToString(), role: RoleTypes.User),
                Recipient = new(role: RoleTypes.Agent),
                Id = "1"
            };
            var context = CreateHttpContext(activity);

            // Test
            await record.Service.StartAsync(CancellationToken.None);
            
            await record.Adapter.ProcessAsync(context.Request, context.Response, record.Agent, CancellationToken.None);

            await record.Service.StopAsync(CancellationToken.None);

            Assert.Equal(StatusCodes.Status200OK, context.Response.StatusCode);

            context.Response.Body.Seek(0, SeekOrigin.Begin);
            var reader = new StreamReader(context.Response.Body);
            var streamText = reader.ReadToEnd();

            var expectedReplies = ProtocolJsonSerializer.ToObject<ExpectedReplies>(streamText);

            Assert.NotNull(expectedReplies);
            Assert.Equal(2, expectedReplies.Activities.Count);

            Assert.Equal("Outer: user message", expectedReplies.Activities[0].Text);
            Assert.Equal(activity.Conversation.Id, expectedReplies.Activities[0].Conversation.Id);
            Assert.Equal(activity.From.Id, expectedReplies.Activities[0].Recipient.Id);
            Assert.Equal("1", expectedReplies.Activities[0].ReplyToId);

            // Inner turn has same conversation info as Incoming
            Assert.Equal("Inner: user message", expectedReplies.Activities[1].Text);
            Assert.Equal(activity.Conversation.Id, expectedReplies.Activities[1].Conversation.Id);
            Assert.Equal(activity.From.Id, expectedReplies.Activities[1].Recipient.Id);
            Assert.Equal("1", expectedReplies.Activities[1].ReplyToId);
        }

        [Fact]
        public async Task ProcessAsync_Proactive()
        {
            // Arrange
            var proactiveReference = new ConversationReference()
            {
                ServiceUrl = "https://madeup.com",
                DeliveryMode = DeliveryModes.Normal,   // DeliverMode for proactive doesn't matter here.  Not used.
                Conversation = new(id: Guid.NewGuid().ToString()),
                ActivityId = Guid.NewGuid().ToString(),
                User = new ChannelAccount(id: Guid.NewGuid().ToString(), role: RoleTypes.User),
                Agent = new(role: RoleTypes.Agent),
            };

            var record = UseRecord((record) =>
            {
                var options = new TestApplicationOptions(new MemoryStorage())
                {
                    Adapter = record.Adapter,
                };
                var agent = new TestApplication(options);

                agent.OnActivity(ActivityTypes.Message, async (context, state, ct) =>
                {
                    await context.SendActivityAsync($"Outer: {context.Activity.Text}", cancellationToken: ct);
                    await context.Adapter.ContinueConversationAsync(
                        context.Identity,
                        proactiveReference,
                        async (innerContext, innerCt) =>
                        {
                            await innerContext.SendActivityAsync($"Proactive: {context.Activity.Text}", cancellationToken: innerCt);
                        },
                        ct);
                });

                return agent;
            });

            // Capture Connector ReplyToActivity.  Proactive is always via Connector
            var proactiveActivities = new List<IActivity>();
            var mockConnectorClient = new Mock<IConnectorClient>();
            mockConnectorClient.Setup(c => c.Conversations.ReplyToActivityAsync(It.IsAny<Activity>(), It.IsAny<CancellationToken>()))
                .Callback<IActivity, CancellationToken>((response, ct) => proactiveActivities.Add(response))
                .Returns(Task.FromResult(
                    new ResourceResponse("replyResourceId")
                ));

            record.Factory
                .Setup(c => c.CreateConnectorClientAsync(It.IsAny<ClaimsIdentity>(), It.IsAny<string>(), It.IsAny<string>(), It.IsAny<CancellationToken>(), It.IsAny<IList<string>>(), It.IsAny<bool>()))
                .Returns(Task.FromResult(mockConnectorClient.Object));

            // Using ExpectReplies, but it doesn't matter.  Do this to help separate responses to make Asserts easier
            var activity = new Activity()
            {
                Type = ActivityTypes.Message,
                DeliveryMode = DeliveryModes.ExpectReplies,
                Conversation = new(id: Guid.NewGuid().ToString()),
                Text = "user message",
                ChannelId = Channels.Test,
                From = new ChannelAccount(id: Guid.NewGuid().ToString(), role: RoleTypes.User),
                Recipient = new(role: RoleTypes.Agent),
                Id = "1"
            };
            var context = CreateHttpContext(activity);

            // Test
            await record.Service.StartAsync(CancellationToken.None);

            await record.Adapter.ProcessAsync(context.Request, context.Response, record.Agent, CancellationToken.None);

>>>>>>> eee92030
            await record.Service.StopAsync(CancellationToken.None);

            Assert.Equal(StatusCodes.Status200OK, context.Response.StatusCode);

            context.Response.Body.Seek(0, SeekOrigin.Begin);
            var reader = new StreamReader(context.Response.Body);
            var streamText = reader.ReadToEnd();

            var expectedReplies = ProtocolJsonSerializer.ToObject<ExpectedReplies>(streamText);

            Assert.NotNull(expectedReplies);
<<<<<<< HEAD
            Assert.NotEmpty(expectedReplies.Activities);
            
            //Assert.NotNull(expectedReplies.Body);
            //var tokenResponse = ProtocolJsonSerializer.ToObject<TokenResponse>(expectedReplies.Body);
            //Assert.NotNull(tokenResponse);
            //Assert.Equal($"token:{activity.Conversation.Id}", tokenResponse.Token);
=======
            Assert.Single(expectedReplies.Activities);

            // Assert initial response was via ExpectReplies
            Assert.Equal("Outer: user message", expectedReplies.Activities[0].Text);
            Assert.Equal(activity.Conversation.Id, expectedReplies.Activities[0].Conversation.Id);
            Assert.Equal(activity.From.Id, expectedReplies.Activities[0].Recipient.Id);
            Assert.Equal("1", expectedReplies.Activities[0].ReplyToId);

            // Assert the proactive response was through Connector and to correct conversation
            Assert.Single(proactiveActivities);
            Assert.Equal("Proactive: user message", proactiveActivities[0].Text);
            Assert.Equal(proactiveReference.Conversation.Id, proactiveActivities[0].Conversation.Id);
            Assert.Equal(proactiveReference.User.Id, proactiveActivities[0].Recipient.Id);
            Assert.Equal(proactiveReference.ActivityId, proactiveActivities[0].ReplyToId);
        }

        [Fact]
        public async Task ProcessAsync_CreateConversationNormalDelivery()
        {
            // Arrange
            var turnDone = new EventWaitHandle(false, EventResetMode.AutoReset);
            var memoryStorage = new MemoryStorage();
            var origConversationId = Guid.NewGuid().ToString();
            var newConversationId = Guid.NewGuid().ToString();
            var serviceUrl = "https://service.com";
            var record = UseRecord((record) =>
            {
                var options = new TestApplicationOptions(memoryStorage)
                {
                    Adapter = record.Adapter,
                };
                var agent = new TestApplication(options);

                agent.OnActivity(ActivityTypes.Message, async (context, state, ct) =>
                {
                    await context.SendActivityAsync($"Original Conversation: {context.Activity.Text}", cancellationToken: ct);
                    await context.Adapter.CreateConversationAsync(
                        "appid",
                        Channels.Test,
                        serviceUrl,
                        AgentClaims.GetTokenAudience(context.Identity),
                        new ConversationParameters() { Agent = context.Activity.From },
                        async (innerContext, innerCt) =>
                        {
                            // TurnState isn't provided in the continuation lambda.  Lets test it manually.
                            var turnState = agent.Options.TurnStateFactory();
                            await turnState.LoadStateAsync(innerContext, cancellationToken: innerCt);

                            turnState.Conversation.SetValue("lastConvoMessage", context.Activity.Text);
                            await innerContext.SendActivityAsync($"New Conversation: {context.Activity.Text}", cancellationToken: innerCt);

                            await turnState.SaveStateAsync(innerContext, cancellationToken: innerCt);
                        },
                        ct);
                    turnDone.Set();
                });

                return agent;
            });

            // Capture Connector ReplyToActivity.  Proactive is always via Connector
            var responses = new List<IActivity>();
            var mockConnectorClient = new Mock<IConnectorClient>();
            mockConnectorClient.Setup(c => c.Conversations.ReplyToActivityAsync(It.IsAny<Activity>(), It.IsAny<CancellationToken>()))
                .Callback<IActivity, CancellationToken>((response, ct) => responses.Add(response))
                .Returns(Task.FromResult(
                    new ResourceResponse("replyResourceId")
                ));
            mockConnectorClient.Setup(c => c.Conversations.SendToConversationAsync(It.IsAny<Activity>(), It.IsAny<CancellationToken>()))
                .Callback<IActivity, CancellationToken>((response, ct) => responses.Add(response))
                .Returns(Task.FromResult(
                    new ResourceResponse("sendResourceId")
                ));
            mockConnectorClient
                .Setup(c => c.Conversations.CreateConversationAsync(It.IsAny<ConversationParameters>(), It.IsAny<CancellationToken>()))
                .Returns(Task.FromResult(
                    new ConversationResourceResponse() { Id = newConversationId }
                ));

            record.Factory
                .Setup(c => c.CreateConnectorClientAsync(It.IsAny<ClaimsIdentity>(), It.IsAny<string>(), It.IsAny<string>(), It.IsAny<CancellationToken>(), It.IsAny<IList<string>>(), It.IsAny<bool>()))
                .Returns(Task.FromResult(mockConnectorClient.Object));

            var activity = new Activity()
            {
                Type = ActivityTypes.Message,
                DeliveryMode = DeliveryModes.Normal,
                ServiceUrl = serviceUrl,
                Conversation = new(id: origConversationId),
                Text = "user message",
                ChannelId = Channels.Test,
                From = new ChannelAccount(id: Guid.NewGuid().ToString(), role: RoleTypes.User),
                Recipient = new(role: RoleTypes.Agent),
                Id = "1"
            };
            var context = CreateHttpContext(activity);

            // Test
            await record.Service.StartAsync(CancellationToken.None);

            await Task.Run(async () =>
            {
                await record.Adapter.ProcessAsync(context.Request, context.Response, record.Agent, CancellationToken.None);
                Assert.Equal(StatusCodes.Status202Accepted, context.Response.StatusCode);
                Assert.Equal(0, context.Response.Body.Length);
            });

            // Wait for turn done since we don't really know this with Normal delivery.
            turnDone.WaitOne();

            Assert.Equal(2, responses.Count);

            Assert.Equal("Original Conversation: user message", responses[0].Text);
            Assert.Equal(origConversationId, responses[0].Conversation.Id);
            Assert.Equal("1", responses[0].ReplyToId);

            Assert.Equal("New Conversation: user message", responses[1].Text);
            Assert.Equal(newConversationId, responses[1].Conversation.Id);
            Assert.Null(responses[1].ReplyToId);

            // Just read directly from conversation state
            var items = await memoryStorage.ReadAsync<IDictionary<string, object>>([$"{responses[1].ChannelId}/conversations/{responses[1].Conversation.Id}"]);
            var newConvoState = items.First().Value;
            Assert.True(newConvoState.ContainsKey("lastConvoMessage"));

            await record.Service.StopAsync(CancellationToken.None);
        }

        [Fact]
        public async Task ProcessAsync_ContinueConversationNormalDelivery()
        {
            // Arrange
            var turnDone = new EventWaitHandle(false, EventResetMode.AutoReset);
            var memoryStorage = new MemoryStorage();
            var initialConversationId = Guid.NewGuid().ToString();
            var proactiveConversationId = Guid.NewGuid().ToString();
            var serviceUrl = "https://service.com";

            var proactiveReference = new ConversationReference()
            {
                ServiceUrl = serviceUrl,
                DeliveryMode = DeliveryModes.Normal,   // DeliverMode for proactive doesn't matter here.  Not used.
                Conversation = new(id: proactiveConversationId),
                ActivityId = Guid.NewGuid().ToString(),
                User = new ChannelAccount(id: Guid.NewGuid().ToString(), role: RoleTypes.User),
                Agent = new(role: RoleTypes.Agent),
                ChannelId = Channels.Test
            };

            var record = UseRecord((record) =>
            {
                var options = new TestApplicationOptions(memoryStorage)
                {
                    Adapter = record.Adapter,
                };
                var agent = new TestApplication(options);

                agent.OnActivity(ActivityTypes.Message, async (context, state, ct) =>
                {
                    await context.SendActivityAsync($"Original Conversation: {context.Activity.Text}", cancellationToken: ct);
                    await context.Adapter.ContinueConversationAsync(
                        context.Identity,
                        proactiveReference,
                        async (innerContext, innerCt) =>
                        {
                            // TurnState isn't provided in the continuation lambda.  Lets test it manually.
                            var turnState = agent.Options.TurnStateFactory();
                            await turnState.LoadStateAsync(innerContext, cancellationToken: innerCt);

                            turnState.Conversation.SetValue("lastConvoMessage", context.Activity.Text);
                            await innerContext.SendActivityAsync($"Proactive Conversation: {context.Activity.Text}", cancellationToken: innerCt);

                            await turnState.SaveStateAsync(innerContext, cancellationToken: innerCt);
                        },
                        ct);
                    turnDone.Set();
                });

                return agent;
            });

            // Capture Connector ReplyToActivity.  Proactive is always via Connector
            var responses = new List<IActivity>();
            var mockConnectorClient = new Mock<IConnectorClient>();
            mockConnectorClient.Setup(c => c.Conversations.ReplyToActivityAsync(It.IsAny<Activity>(), It.IsAny<CancellationToken>()))
                .Callback<IActivity, CancellationToken>((response, ct) => responses.Add(response))
                .Returns(Task.FromResult(
                    new ResourceResponse("replyResourceId")
                ));
            mockConnectorClient.Setup(c => c.Conversations.SendToConversationAsync(It.IsAny<Activity>(), It.IsAny<CancellationToken>()))
                .Callback<IActivity, CancellationToken>((response, ct) => Assert.Fail())
                .Returns(Task.FromResult(
                    new ResourceResponse("sendResourceId")
                ));

            record.Factory
                .Setup(c => c.CreateConnectorClientAsync(It.IsAny<ClaimsIdentity>(), It.IsAny<string>(), It.IsAny<string>(), It.IsAny<CancellationToken>(), It.IsAny<IList<string>>(), It.IsAny<bool>()))
                .Returns(Task.FromResult(mockConnectorClient.Object));

            var activity = new Activity()
            {
                Type = ActivityTypes.Message,
                DeliveryMode = DeliveryModes.Normal,
                ServiceUrl = serviceUrl,
                Conversation = new(id: initialConversationId),
                Text = "user message",
                ChannelId = Channels.Test,
                From = new ChannelAccount(id: Guid.NewGuid().ToString(), role: RoleTypes.User),
                Recipient = new(role: RoleTypes.Agent),
                Id = "1"
            };
            var context = CreateHttpContext(activity);

            // Test
            await record.Service.StartAsync(CancellationToken.None);

            await Task.Run(async () =>
            {
                await record.Adapter.ProcessAsync(context.Request, context.Response, record.Agent, CancellationToken.None);
                Assert.Equal(StatusCodes.Status202Accepted, context.Response.StatusCode);
                Assert.Equal(0, context.Response.Body.Length);
            });

            // Wait for turn done since we don't really know this with Normal delivery.
            turnDone.WaitOne();

            Assert.Equal(2, responses.Count);

            Assert.Equal("Original Conversation: user message", responses[0].Text);
            Assert.Equal(initialConversationId, responses[0].Conversation.Id);
            Assert.Equal("1", responses[0].ReplyToId);

            Assert.Equal("Proactive Conversation: user message", responses[1].Text);
            Assert.Equal(proactiveConversationId, responses[1].Conversation.Id);
            Assert.Equal(proactiveReference.ActivityId, responses[1].ReplyToId);

            // Just read directly from conversation state
            var items = await memoryStorage.ReadAsync<IDictionary<string, object>>([$"{responses[1].ChannelId}/conversations/{responses[1].Conversation.Id}"]);
            var newConvoState = items.First().Value;
            Assert.True(newConvoState.ContainsKey("lastConvoMessage"));

            await record.Service.StopAsync(CancellationToken.None);
        }

        [Fact]
        public async Task ProcessAsync_OAuthExpectReplies()
        {
            // Arrange
            int attempt = 0;
            var MockGraph = new Mock<IUserAuthorization>();
            MockGraph
                .Setup(e => e.SignInUserAsync(It.IsAny<ITurnContext>(), It.IsAny<bool>(), It.IsAny<string>(), It.IsAny<IList<string>>(), It.IsAny<CancellationToken>()))
                .Returns(() =>
                {
                    if (attempt++ == 0)
                    {
                        return Task.FromResult((TokenResponse)null);
                    }
                    return Task.FromResult(new TokenResponse() { Token = "GraphToken", Expiration = DateTime.UtcNow + TimeSpan.FromMinutes(30) });
                });
            MockGraph
                .Setup(e => e.Name)
                .Returns("graph");

            var MockConnections = new Mock<IConnections>();

            // Setup AgentApplication
            var record = UseRecord((record) =>
            {
                var options = new TestApplicationOptions(new MemoryStorage())
                {
                    Adapter = record.Adapter,
                    UserAuthorization = new UserAuthorizationOptions(MockConnections.Object, MockGraph.Object) { AutoSignIn = UserAuthorizationOptions.AutoSignInOff }
                };
                var agent = new TestApplication(options);
                agent.OnMessage("-signin", async (context, state, ct) =>
                {
                    var token = await agent.UserAuthorization.GetTurnTokenAsync(context, cancellationToken: ct);
                    Assert.Equal("GraphToken", token);
                    await context.SendActivityAsync(token, cancellationToken: ct);
                }, autoSignInHandlers: ["graph"]);

                return agent;
            });

            // Test
            await record.Service.StartAsync(CancellationToken.None);

            // start signin
            var activity = new Activity()
            {
                Type = ActivityTypes.Message,
                DeliveryMode = DeliveryModes.ExpectReplies,
                Conversation = new(id: Guid.NewGuid().ToString()),
                Text = "-signin",
                ChannelId = Channels.Test,
                From = new ChannelAccount(id: Guid.NewGuid().ToString(), role: RoleTypes.User),
                Recipient = new(role: RoleTypes.Agent),
                Id = "1"
            };
            var context = CreateHttpContext(activity);
            await record.Adapter.ProcessAsync(context.Request, context.Response, record.Agent, CancellationToken.None);

            Assert.Equal(StatusCodes.Status200OK, context.Response.StatusCode);

            // get ExpectedReplies
            context.Response.Body.Seek(0, SeekOrigin.Begin);
            var reader = new StreamReader(context.Response.Body);
            var streamText = reader.ReadToEnd();
            var expectedReplies = ProtocolJsonSerializer.ToObject<ExpectedReplies>(streamText);
            Assert.NotNull(expectedReplies);
            Assert.Empty(expectedReplies.Activities);


            // send code
            activity = new Activity()
            {
                Type = ActivityTypes.Message,
                DeliveryMode = DeliveryModes.ExpectReplies,
                Conversation = new(id: activity.Conversation.Id),
                Text = "123456",
                ChannelId = Channels.Test,
                From = new ChannelAccount(id: activity.From.Id, role: RoleTypes.User),
                Recipient = new(role: RoleTypes.Agent),
                Id = "2"
            };
            context = CreateHttpContext(activity);
            await record.Adapter.ProcessAsync(context.Request, context.Response, record.Agent, CancellationToken.None);

            Assert.Equal(StatusCodes.Status200OK, context.Response.StatusCode);

            // get ExpectedReplies, should have received the token in a response
            context.Response.Body.Seek(0, SeekOrigin.Begin);
            reader = new StreamReader(context.Response.Body);
            streamText = reader.ReadToEnd();
            expectedReplies = ProtocolJsonSerializer.ToObject<ExpectedReplies>(streamText);
            Assert.NotNull(expectedReplies);
            Assert.NotEmpty(expectedReplies.Activities);

            // Assert the response was to the initial message (the "-signin" message)
            Assert.Equal("GraphToken", expectedReplies.Activities[0].Text);
            Assert.Equal(activity.Conversation.Id, expectedReplies.Activities[0].Conversation.Id);
            Assert.Equal(activity.From.Id, expectedReplies.Activities[0].Recipient.Id);
            Assert.Equal("1", expectedReplies.Activities[0].ReplyToId);

            await Task.Delay(500); // There is a race between StopAsync and start of background processing,  To be fixed.
            await record.Service.StopAsync(CancellationToken.None);
>>>>>>> eee92030
        }

        [Fact]
        public async Task ProcessAsync_ShouldSetInvokeResponse()
        {
<<<<<<< HEAD
            var agent = new RespondingActivityHandler();
            var record = UseRecord(agent);

            // Making sure each request is handled separately
            var requests = new Dictionary<string, DefaultHttpContext>();
            for (int i = 1; i <= 10; i++)
            {
                var convoId = $"{Guid.NewGuid()}:{i}";
                var activity = new Activity()
                {
                    Type = ActivityTypes.Invoke,
                    Name = "testInvoke",
                    ChannelId = Channels.Test,
                    DeliveryMode = DeliveryModes.Normal,
                    Conversation = new(id: convoId)
                };
                var context = CreateHttpContext(activity);
                requests.Add(convoId, context);
            }

            var mockConnectorClient = new Mock<IConnectorClient>();
            mockConnectorClient.Setup(c => c.Conversations.ReplyToActivityAsync(It.IsAny<Activity>(), It.IsAny<CancellationToken>()))
                .Returns(Task.FromResult(
                    new ResourceResponse("replyResourceId")
                ));
            mockConnectorClient.Setup(c => c.Conversations.SendToConversationAsync(It.IsAny<Activity>(), It.IsAny<CancellationToken>()))
                .Returns(Task.FromResult(
                        new ResourceResponse("sendResourceId")
                    ));
=======
            var record = UseRecord((record) => new ActivityHandler());
            var context = CreateHttpContext(new(ActivityTypes.Message));

            record.QueueLogger.Setup(e => e.Log(
                    LogLevel.Warning,
                    It.IsAny<EventId>(),
                    It.Is<It.IsAnyType>((e, _) => e.ToString().StartsWith("BadRequest: Missing Conversation.Id")),
                    It.IsAny<Exception>(),
                    (Func<It.IsAnyType, Exception, string>)It.IsAny<object>()))
                .Verifiable(Times.Once);

            await record.Adapter.ProcessAsync(context.Request, context.Response, record.Agent, CancellationToken.None);
>>>>>>> eee92030

            record.Factory
                .Setup(c => c.CreateConnectorClientAsync(It.IsAny<ClaimsIdentity>(), It.IsAny<string>(), It.IsAny<string>(), It.IsAny<CancellationToken>(), It.IsAny<IList<string>>(), It.IsAny<bool>()))
                .Returns(Task.FromResult(mockConnectorClient.Object));


            // Test
            await record.Service.StartAsync(CancellationToken.None);

            foreach (var request in requests)
            {
                await record.Adapter.ProcessAsync(request.Value.Request, request.Value.Response, agent, CancellationToken.None);
            }

            await record.Service.StopAsync(CancellationToken.None);

            foreach (var request in requests)
            {
                Assert.Equal(StatusCodes.Status200OK, request.Value.Response.StatusCode);

                // This is testing what was actually written to the HttpResponse
                request.Value.Response.Body.Seek(0, SeekOrigin.Begin);
                var reader = new StreamReader(request.Value.Response.Body);
                var streamText = reader.ReadToEnd();

                var tokenResponse = ProtocolJsonSerializer.ToObject<TokenResponse>(streamText);
                Assert.NotNull(tokenResponse);
                Assert.Equal($"token:{request.Key}", tokenResponse.Token);
            }

            // RespondingActivityHandler would have sent a single Activity
            mockConnectorClient.Verify(
                c => c.Conversations.SendToConversationAsync(It.IsAny<Activity>(), It.IsAny<CancellationToken>()),
                Times.Exactly(requests.Count));
        }

        [Fact]
        public async Task ProcessAsync_ShouldStreamResponses()
        {
<<<<<<< HEAD
            // Returns an ExpectedReplies with one Activity, and Body of "TokenResponse"
            var agent = new RespondingActivityHandler();

            var record = UseRecord(agent);
            var context = CreateHttpContext(new Activity()
            {
                Type = ActivityTypes.Invoke,
                Name = "testInvoke",
                ChannelId = Channels.Test,
                DeliveryMode = DeliveryModes.Stream,
                Conversation = new(id: Guid.NewGuid().ToString())
            });

            // Test
            await record.Service.StartAsync(CancellationToken.None);
            await record.Adapter.ProcessAsync(context.Request, context.Response, agent, CancellationToken.None);
            await record.Service.StopAsync(CancellationToken.None);

            Assert.Equal(StatusCodes.Status200OK, context.Response.StatusCode);

            context.Response.Body.Seek(0, SeekOrigin.Begin);
            var reader = new StreamReader(context.Response.Body);

            string conversationId = null;
            int lineNumber = 0;
            string line;
            while ((line = reader.ReadLine()) != null)
            {
                if (lineNumber == 0)
                {
                    Assert.StartsWith("event: activity", line);
                }
                else if (lineNumber == 1)
                {
                    Assert.StartsWith("data: ", line);
                    var activity = ProtocolJsonSerializer.ToObject<Activity>(line.Substring(6));
                    Assert.NotNull(activity);
                    Assert.Equal("Test Response", activity.Text);
                    conversationId = activity.Conversation.Id;
                    Assert.NotNull(conversationId);
                }
                else if (lineNumber == 2)
                {
                    Assert.Equal(0, line.Length);
                }
                else if (lineNumber == 3)
                {
                    Assert.StartsWith("event: invokeResponse", line);
                }
                else if (lineNumber == 4)
                {
                    Assert.StartsWith("data: ", line);
                    var invokeResponse = ProtocolJsonSerializer.ToObject<InvokeResponse>(line.Substring(6));
                    Assert.NotNull(invokeResponse);

                    var tokenResponse = ProtocolJsonSerializer.ToObject<TokenResponse>(invokeResponse.Body);
                    Assert.NotNull(tokenResponse);
                    Assert.Equal($"token:{conversationId}", tokenResponse.Token);
                }

                lineNumber++;
            }
=======
            var record = UseRecord((record) => new ActivityHandler());
            var context = CreateHttpContext();

            record.QueueLogger.Setup(e => e.Log(
                    LogLevel.Warning,
                    It.IsAny<EventId>(),
                    It.Is<It.IsAnyType>((e, _) => e.ToString().StartsWith("BadRequest: Missing activity")),
                    It.IsAny<Exception>(),
                    (Func<It.IsAnyType, Exception, string>)It.IsAny<object>()))
                .Verifiable(Times.Once);

            await record.Adapter.ProcessAsync(context.Request, context.Response, record.Agent, CancellationToken.None);
>>>>>>> eee92030

            Assert.NotNull(conversationId);
            Assert.Equal(6, lineNumber);
        }

        private static DefaultHttpContext CreateHttpContext(Activity activity = null)
        {
            var content = activity == null ? "" : JsonSerializer.Serialize(activity);
            var context = new DefaultHttpContext();
            context.Request.Body = new MemoryStream(Encoding.UTF8.GetBytes(content));
            context.Request.Method = HttpMethods.Post;
<<<<<<< HEAD
=======
            context.Response.StatusCode = 0;
>>>>>>> eee92030
            context.Response.Body = new MemoryStream();
            return context;
        }

<<<<<<< HEAD
        private static Record UseRecord(IAgent agent = null, Builder.IMiddleware[] middlewares = null)
        {
            var factory = new Mock<IChannelServiceClientFactory>();
            var queueLogger = new Mock<ILogger<IAgentHttpAdapter>>();
            var serviceLogger = new Mock<ILogger<HostedActivityService>>();

            var sp = new Mock<IServiceProvider>();
            sp
                .Setup(s => s.GetService(It.IsAny<Type>()))
                .Returns(agent);

            var queue = new ActivityTaskQueue();
            var adapter = new CloudAdapter(factory.Object, queue, queueLogger.Object, middlewares: middlewares);
            var service = new HostedActivityService(sp.Object, new ConfigurationBuilder().Build(), adapter, queue, serviceLogger.Object);

            return new(adapter, factory, service, queue, queueLogger, serviceLogger);
        }

        private record Record(
=======
        private static Record UseRecord(Func<Record, IAgent> createAgent, Builder.IMiddleware[] middleware = null)
        {
            var factory = new Mock<IChannelServiceClientFactory>();
            var queueLogger = new Mock<ILogger<CloudAdapter>>();
            var serviceLogger = new Mock<ILogger<HostedActivityService>>();

            var sp = new Mock<IServiceProvider>();
            var queue = new ActivityTaskQueue();
            var adapter = new CloudAdapter(factory.Object, queue, queueLogger.Object, middlewares: middleware);
            var service = new HostedActivityService(sp.Object, new ConfigurationBuilder().Build(), adapter, queue, serviceLogger.Object);

            var record = new Record(null, adapter, factory, service, queue, queueLogger, serviceLogger);

            if (createAgent != null)
            {
                record.Agent = createAgent(record);
            }

            sp.Setup(s => s.GetService(It.IsAny<Type>())).Returns(record.Agent);

            return record;
        }

        private record Record(
            IAgent Agent,
>>>>>>> eee92030
            CloudAdapter Adapter,
            Mock<IChannelServiceClientFactory> Factory,
            HostedActivityService Service,
            IActivityTaskQueue Queue,
<<<<<<< HEAD
            Mock<ILogger<IAgentHttpAdapter>> QueueLogger,
=======
            Mock<ILogger<CloudAdapter>> QueueLogger,
>>>>>>> eee92030
            Mock<ILogger<HostedActivityService>> HostedServiceLogger)
        {
            public void VerifyMocks()
            {
                Mock.Verify(Factory, QueueLogger, HostedServiceLogger);
            }

            public IAgent Agent { get; set; } = Agent;
        }

        private class RespondingActivityHandler : ActivityHandler
        {
<<<<<<< HEAD
            protected override async Task OnMessageActivityAsync(ITurnContext<IMessageActivity> turnContext, CancellationToken cancellationToken)
            {
                await turnContext.SendActivityAsync("OnMessage Response", cancellationToken: cancellationToken);
=======
            private readonly Random random = new Random();

            protected override async Task OnMessageActivityAsync(ITurnContext<IMessageActivity> turnContext, CancellationToken cancellationToken)
            {
                var delay = 200 + random.Next(-101, 401);
                var message = $"Response {turnContext.Activity.Conversation.Id}:{turnContext.Activity.Id}";

                await Task.Delay(delay);
                
                await turnContext.SendActivityAsync(message, cancellationToken: cancellationToken);
>>>>>>> eee92030
            }

            protected override async Task<InvokeResponse> OnInvokeActivityAsync(ITurnContext<IInvokeActivity> turnContext, CancellationToken cancellationToken)
            {
                await turnContext.SendActivityAsync("Test Response", cancellationToken: cancellationToken);
                return new InvokeResponse()
                {
                    Status = (int)HttpStatusCode.OK,
                    Body = new TokenResponse() { Token = $"token:{turnContext.Activity.Conversation.Id}" }
                };
            }
        }
    }
}<|MERGE_RESOLUTION|>--- conflicted
+++ resolved
@@ -1,51 +1,35 @@
 // Copyright (c) Microsoft Corporation. All rights reserved.
 // Licensed under the MIT License.
 
-<<<<<<< HEAD
-=======
 using Microsoft.Agents.Authentication;
->>>>>>> eee92030
 using Microsoft.Agents.Builder;
 using Microsoft.Agents.Builder.App.UserAuth;
 using Microsoft.Agents.Builder.Compat;
-<<<<<<< HEAD
-using Microsoft.Agents.Connector;
-=======
 using Microsoft.Agents.Builder.State;
 using Microsoft.Agents.Builder.Tests.App.TestUtils;
 using Microsoft.Agents.Builder.UserAuth;
 using Microsoft.Agents.Connector;
 using Microsoft.Agents.Connector.Types;
->>>>>>> eee92030
 using Microsoft.Agents.Core.Errors;
 using Microsoft.Agents.Core.Models;
 using Microsoft.Agents.Core.Serialization;
 using Microsoft.Agents.Hosting.AspNetCore.BackgroundQueue;
 using Microsoft.Agents.Storage;
 using Microsoft.AspNetCore.Http;
-<<<<<<< HEAD
-=======
 using Microsoft.AspNetCore.Http.Features;
->>>>>>> eee92030
 using Microsoft.Extensions.Configuration;
 using Microsoft.Extensions.Logging;
 using Moq;
 using System;
 using System.Collections.Generic;
 using System.IO;
-<<<<<<< HEAD
-=======
 using System.Linq;
->>>>>>> eee92030
 using System.Net;
 using System.Security.Claims;
 using System.Text;
 using System.Text.Json;
 using System.Threading;
-<<<<<<< HEAD
-=======
 using System.Threading.Channels;
->>>>>>> eee92030
 using System.Threading.Tasks;
 
 namespace Microsoft.Agents.Hosting.AspNetCore.Tests
@@ -60,17 +44,6 @@
             var factory = new Mock<IChannelServiceClientFactory>();
 
             Assert.Throws<ArgumentNullException>(() => new CloudAdapter(factory.Object, null));
-<<<<<<< HEAD
-        }
-
-        [Fact]
-        public void OnTurnError_ShouldSetMiddlewares()
-        {
-            var record = UseRecord(middlewares: [new Mock<Builder.IMiddleware>().Object]);
-
-            Assert.Single(record.Adapter.MiddlewareSet as IEnumerable<Builder.IMiddleware>);
-=======
->>>>>>> eee92030
         }
 
         [Fact]
@@ -144,11 +117,7 @@
         public async Task ProcessAsync_ShouldSetBadRequestStatus()
         {
             var bot = new ActivityHandler();
-<<<<<<< HEAD
-            var record = UseRecord(bot);
-=======
             var record = UseRecord((record) => bot);
->>>>>>> eee92030
             var context = CreateHttpContext(new());  // no Activity == bad request
 
             await record.Adapter.ProcessAsync(context.Request, context.Response, bot, CancellationToken.None);
@@ -193,8 +162,6 @@
 
             Assert.Equal(StatusCodes.Status202Accepted, context.Response.StatusCode);
             Mock.Verify(record.HostedServiceLogger);
-<<<<<<< HEAD
-=======
         }
         */
 
@@ -253,57 +220,11 @@
             var tokenResponse = ProtocolJsonSerializer.ToObject<TokenResponse>(expectedReplies.Body);
             Assert.NotNull(tokenResponse);
             Assert.Equal($"token:{activity.Conversation.Id}", tokenResponse.Token);
->>>>>>> eee92030
-        }
-        */
-
-        [Fact]
-        public async Task ProcessAsync_ShouldSetInvokeResponseNotImplemented()
-        {
-<<<<<<< HEAD
-            var agent = new ActivityHandler();
-            var record = UseRecord(agent);
-
-            var activity = new Activity()
-            {
-                Type = ActivityTypes.Invoke,
-                Name = "testInvoke",
-                ChannelId = Channels.Test,
-                DeliveryMode = DeliveryModes.Normal,
-                Conversation = new(id: Guid.NewGuid().ToString())
-            };
-            var context = CreateHttpContext(activity);
-
-
-            await record.Service.StartAsync(CancellationToken.None);
-            await record.Adapter.ProcessAsync(context.Request, context.Response, agent, CancellationToken.None);
-            await record.Service.StopAsync(CancellationToken.None);
-
-            // this is because ActivityHandler by default will return 501 for unnamed Invokes
-            Assert.Equal(StatusCodes.Status501NotImplemented, context.Response.StatusCode);
-        }
-
-        [Fact]
-        public async Task ProcessAsync_ShouldSetExpectedReplies()
-        {
-            // Returns an ExpectedReplies with one Activity, and Body of "TokenResponse"
-            var agent = new RespondingActivityHandler();
-
-            var record = UseRecord(agent);
-
-            var activity = new Activity()
-            {
-                Type = ActivityTypes.Invoke,
-                Name = "testInvoke",
-                ChannelId = Channels.Test,
-                DeliveryMode = DeliveryModes.ExpectReplies,
-                Conversation = new(id: Guid.NewGuid().ToString())
-            };
-            var context = CreateHttpContext(activity);
-
-            await record.Service.StartAsync(CancellationToken.None);
-            await record.Adapter.ProcessAsync(context.Request, context.Response, agent, CancellationToken.None);
-=======
+        }
+
+        [Fact]
+        public async Task ProcessAsync_ShouldSetInvokeResponse()
+        {
             var record = UseRecord((record) => new RespondingActivityHandler());
 
             // Making sure each request is handled separately
@@ -639,7 +560,6 @@
 
             await record.Adapter.ProcessAsync(context.Request, context.Response, record.Agent, CancellationToken.None);
 
->>>>>>> eee92030
             await record.Service.StopAsync(CancellationToken.None);
 
             Assert.Equal(StatusCodes.Status200OK, context.Response.StatusCode);
@@ -651,14 +571,6 @@
             var expectedReplies = ProtocolJsonSerializer.ToObject<ExpectedReplies>(streamText);
 
             Assert.NotNull(expectedReplies);
-<<<<<<< HEAD
-            Assert.NotEmpty(expectedReplies.Activities);
-            
-            //Assert.NotNull(expectedReplies.Body);
-            //var tokenResponse = ProtocolJsonSerializer.ToObject<TokenResponse>(expectedReplies.Body);
-            //Assert.NotNull(tokenResponse);
-            //Assert.Equal($"token:{activity.Conversation.Id}", tokenResponse.Token);
-=======
             Assert.Single(expectedReplies.Activities);
 
             // Assert initial response was via ExpectReplies
@@ -1006,43 +918,11 @@
 
             await Task.Delay(500); // There is a race between StopAsync and start of background processing,  To be fixed.
             await record.Service.StopAsync(CancellationToken.None);
->>>>>>> eee92030
-        }
-
-        [Fact]
-        public async Task ProcessAsync_ShouldSetInvokeResponse()
-        {
-<<<<<<< HEAD
-            var agent = new RespondingActivityHandler();
-            var record = UseRecord(agent);
-
-            // Making sure each request is handled separately
-            var requests = new Dictionary<string, DefaultHttpContext>();
-            for (int i = 1; i <= 10; i++)
-            {
-                var convoId = $"{Guid.NewGuid()}:{i}";
-                var activity = new Activity()
-                {
-                    Type = ActivityTypes.Invoke,
-                    Name = "testInvoke",
-                    ChannelId = Channels.Test,
-                    DeliveryMode = DeliveryModes.Normal,
-                    Conversation = new(id: convoId)
-                };
-                var context = CreateHttpContext(activity);
-                requests.Add(convoId, context);
-            }
-
-            var mockConnectorClient = new Mock<IConnectorClient>();
-            mockConnectorClient.Setup(c => c.Conversations.ReplyToActivityAsync(It.IsAny<Activity>(), It.IsAny<CancellationToken>()))
-                .Returns(Task.FromResult(
-                    new ResourceResponse("replyResourceId")
-                ));
-            mockConnectorClient.Setup(c => c.Conversations.SendToConversationAsync(It.IsAny<Activity>(), It.IsAny<CancellationToken>()))
-                .Returns(Task.FromResult(
-                        new ResourceResponse("sendResourceId")
-                    ));
-=======
+        }
+
+        [Fact]
+        public async Task ProcessAsync_ShouldLogMissingConversationId()
+        {
             var record = UseRecord((record) => new ActivityHandler());
             var context = CreateHttpContext(new(ActivityTypes.Message));
 
@@ -1055,110 +935,13 @@
                 .Verifiable(Times.Once);
 
             await record.Adapter.ProcessAsync(context.Request, context.Response, record.Agent, CancellationToken.None);
->>>>>>> eee92030
-
-            record.Factory
-                .Setup(c => c.CreateConnectorClientAsync(It.IsAny<ClaimsIdentity>(), It.IsAny<string>(), It.IsAny<string>(), It.IsAny<CancellationToken>(), It.IsAny<IList<string>>(), It.IsAny<bool>()))
-                .Returns(Task.FromResult(mockConnectorClient.Object));
-
-
-            // Test
-            await record.Service.StartAsync(CancellationToken.None);
-
-            foreach (var request in requests)
-            {
-                await record.Adapter.ProcessAsync(request.Value.Request, request.Value.Response, agent, CancellationToken.None);
-            }
-
-            await record.Service.StopAsync(CancellationToken.None);
-
-            foreach (var request in requests)
-            {
-                Assert.Equal(StatusCodes.Status200OK, request.Value.Response.StatusCode);
-
-                // This is testing what was actually written to the HttpResponse
-                request.Value.Response.Body.Seek(0, SeekOrigin.Begin);
-                var reader = new StreamReader(request.Value.Response.Body);
-                var streamText = reader.ReadToEnd();
-
-                var tokenResponse = ProtocolJsonSerializer.ToObject<TokenResponse>(streamText);
-                Assert.NotNull(tokenResponse);
-                Assert.Equal($"token:{request.Key}", tokenResponse.Token);
-            }
-
-            // RespondingActivityHandler would have sent a single Activity
-            mockConnectorClient.Verify(
-                c => c.Conversations.SendToConversationAsync(It.IsAny<Activity>(), It.IsAny<CancellationToken>()),
-                Times.Exactly(requests.Count));
-        }
-
-        [Fact]
-        public async Task ProcessAsync_ShouldStreamResponses()
-        {
-<<<<<<< HEAD
-            // Returns an ExpectedReplies with one Activity, and Body of "TokenResponse"
-            var agent = new RespondingActivityHandler();
-
-            var record = UseRecord(agent);
-            var context = CreateHttpContext(new Activity()
-            {
-                Type = ActivityTypes.Invoke,
-                Name = "testInvoke",
-                ChannelId = Channels.Test,
-                DeliveryMode = DeliveryModes.Stream,
-                Conversation = new(id: Guid.NewGuid().ToString())
-            });
-
-            // Test
-            await record.Service.StartAsync(CancellationToken.None);
-            await record.Adapter.ProcessAsync(context.Request, context.Response, agent, CancellationToken.None);
-            await record.Service.StopAsync(CancellationToken.None);
-
-            Assert.Equal(StatusCodes.Status200OK, context.Response.StatusCode);
-
-            context.Response.Body.Seek(0, SeekOrigin.Begin);
-            var reader = new StreamReader(context.Response.Body);
-
-            string conversationId = null;
-            int lineNumber = 0;
-            string line;
-            while ((line = reader.ReadLine()) != null)
-            {
-                if (lineNumber == 0)
-                {
-                    Assert.StartsWith("event: activity", line);
-                }
-                else if (lineNumber == 1)
-                {
-                    Assert.StartsWith("data: ", line);
-                    var activity = ProtocolJsonSerializer.ToObject<Activity>(line.Substring(6));
-                    Assert.NotNull(activity);
-                    Assert.Equal("Test Response", activity.Text);
-                    conversationId = activity.Conversation.Id;
-                    Assert.NotNull(conversationId);
-                }
-                else if (lineNumber == 2)
-                {
-                    Assert.Equal(0, line.Length);
-                }
-                else if (lineNumber == 3)
-                {
-                    Assert.StartsWith("event: invokeResponse", line);
-                }
-                else if (lineNumber == 4)
-                {
-                    Assert.StartsWith("data: ", line);
-                    var invokeResponse = ProtocolJsonSerializer.ToObject<InvokeResponse>(line.Substring(6));
-                    Assert.NotNull(invokeResponse);
-
-                    var tokenResponse = ProtocolJsonSerializer.ToObject<TokenResponse>(invokeResponse.Body);
-                    Assert.NotNull(tokenResponse);
-                    Assert.Equal($"token:{conversationId}", tokenResponse.Token);
-                }
+
 
                 lineNumber++;
             }
-=======
+        [Fact]
+        public async Task ProcessAsync_ShouldLogMissingActivity()
+        {
             var record = UseRecord((record) => new ActivityHandler());
             var context = CreateHttpContext();
 
@@ -1171,10 +954,9 @@
                 .Verifiable(Times.Once);
 
             await record.Adapter.ProcessAsync(context.Request, context.Response, record.Agent, CancellationToken.None);
->>>>>>> eee92030
-
-            Assert.NotNull(conversationId);
-            Assert.Equal(6, lineNumber);
+
+            Assert.Equal(StatusCodes.Status400BadRequest, context.Response.StatusCode);
+            record.VerifyMocks();
         }
 
         private static DefaultHttpContext CreateHttpContext(Activity activity = null)
@@ -1183,35 +965,11 @@
             var context = new DefaultHttpContext();
             context.Request.Body = new MemoryStream(Encoding.UTF8.GetBytes(content));
             context.Request.Method = HttpMethods.Post;
-<<<<<<< HEAD
-=======
             context.Response.StatusCode = 0;
->>>>>>> eee92030
             context.Response.Body = new MemoryStream();
             return context;
         }
 
-<<<<<<< HEAD
-        private static Record UseRecord(IAgent agent = null, Builder.IMiddleware[] middlewares = null)
-        {
-            var factory = new Mock<IChannelServiceClientFactory>();
-            var queueLogger = new Mock<ILogger<IAgentHttpAdapter>>();
-            var serviceLogger = new Mock<ILogger<HostedActivityService>>();
-
-            var sp = new Mock<IServiceProvider>();
-            sp
-                .Setup(s => s.GetService(It.IsAny<Type>()))
-                .Returns(agent);
-
-            var queue = new ActivityTaskQueue();
-            var adapter = new CloudAdapter(factory.Object, queue, queueLogger.Object, middlewares: middlewares);
-            var service = new HostedActivityService(sp.Object, new ConfigurationBuilder().Build(), adapter, queue, serviceLogger.Object);
-
-            return new(adapter, factory, service, queue, queueLogger, serviceLogger);
-        }
-
-        private record Record(
-=======
         private static Record UseRecord(Func<Record, IAgent> createAgent, Builder.IMiddleware[] middleware = null)
         {
             var factory = new Mock<IChannelServiceClientFactory>();
@@ -1237,16 +995,11 @@
 
         private record Record(
             IAgent Agent,
->>>>>>> eee92030
             CloudAdapter Adapter,
             Mock<IChannelServiceClientFactory> Factory,
             HostedActivityService Service,
             IActivityTaskQueue Queue,
-<<<<<<< HEAD
-            Mock<ILogger<IAgentHttpAdapter>> QueueLogger,
-=======
             Mock<ILogger<CloudAdapter>> QueueLogger,
->>>>>>> eee92030
             Mock<ILogger<HostedActivityService>> HostedServiceLogger)
         {
             public void VerifyMocks()
@@ -1259,11 +1012,6 @@
 
         private class RespondingActivityHandler : ActivityHandler
         {
-<<<<<<< HEAD
-            protected override async Task OnMessageActivityAsync(ITurnContext<IMessageActivity> turnContext, CancellationToken cancellationToken)
-            {
-                await turnContext.SendActivityAsync("OnMessage Response", cancellationToken: cancellationToken);
-=======
             private readonly Random random = new Random();
 
             protected override async Task OnMessageActivityAsync(ITurnContext<IMessageActivity> turnContext, CancellationToken cancellationToken)
@@ -1274,7 +1022,6 @@
                 await Task.Delay(delay);
                 
                 await turnContext.SendActivityAsync(message, cancellationToken: cancellationToken);
->>>>>>> eee92030
             }
 
             protected override async Task<InvokeResponse> OnInvokeActivityAsync(ITurnContext<IInvokeActivity> turnContext, CancellationToken cancellationToken)
