--- conflicted
+++ resolved
@@ -172,7 +172,7 @@
                 Assert.Equal(InputHints.AcceptingInput, ((Activity)activity).InputHint);
 
                 // Add a magic code to the adapter
-                adapter.AddUserToken(ConnectionName, activity.ChannelId.ToString(), activity.Recipient.Id, Token, MagicCode);
+                adapter.AddUserToken(ConnectionName, activity.ChannelId.Channel, activity.Recipient.Id, Token, MagicCode);
             })
             .Send(MagicCode)
             .AssertReply("Logged in.")
@@ -241,7 +241,7 @@
             AgentCallbackHandler botCallbackHandler = async (turnContext, cancellationToken) =>
             {
                 // Add a magic code to the adapter preemptively so that we can test if the message that triggers BeginDialogAsync uses magic code detection
-                adapter.AddUserToken(ConnectionName, turnContext.Activity.ChannelId.ToString(), turnContext.Activity.From.Id, Token, MagicCode);
+                adapter.AddUserToken(ConnectionName, turnContext.Activity.ChannelId.Channel, turnContext.Activity.From.Id, Token, MagicCode);
 
                 await convoState.LoadAsync(turnContext, false, default);
                 var dialogState = convoState.GetValue<DialogState>("DialogState", () => new DialogState());
@@ -320,7 +320,7 @@
                 Assert.Equal(InputHints.AcceptingInput, ((Activity)activity).InputHint);
 
                 // Add an exchangable token to the adapter
-                adapter.AddExchangeableToken(ConnectionName, activity.ChannelId.ToString(), activity.Recipient.Id, ExchangeToken, Token);
+                adapter.AddExchangeableToken(ConnectionName, activity.ChannelId.Channel, activity.Recipient.Id, ExchangeToken, Token);
             })
             .Send(new Activity()
             {
@@ -950,17 +950,12 @@
                 Assert.Equal(OAuthCard.ContentType, ((Activity)activity).Attachments[0].ContentType);
 
                 // Add a magic code to the adapter
-                adapter.AddUserToken(ConnectionName, activity.ChannelId.ToString(), activity.Recipient.Id, Token, MagicCode);
+                adapter.AddUserToken(ConnectionName, activity.ChannelId.Channel, activity.Recipient.Id, Token, MagicCode);
 
                 // Add an exchangable token to the adapter
-                adapter.AddExchangeableToken(ConnectionName, activity.ChannelId.ToString(), activity.Recipient.Id, ExchangeToken, Token);
+                adapter.AddExchangeableToken(ConnectionName, activity.ChannelId.Channel, activity.Recipient.Id, ExchangeToken, Token);
             })
             .Delay(500)
-<<<<<<< HEAD
-            .Send(oauthPromptActivity)
-            .AssertReply("ended")
-            .StartTestAsync();
-=======
             .Send(oauthPromptActivity);
 
             if (oauthPromptActivity.Name == SignInConstants.TokenExchangeOperationName)
@@ -979,13 +974,12 @@
             
             await flow.AssertReply("ended")
                 .StartTestAsync();
->>>>>>> c07797f6
         }
 
         private IActivity CreateEventResponse(TestAdapter adapter, IActivity activity, string connectionName, string token)
         {
             // add the token to the TestAdapter
-            adapter.AddUserToken(connectionName, activity.ChannelId.ToString(), activity.Recipient.Id, token);
+            adapter.AddUserToken(connectionName, activity.ChannelId.Channel, activity.Recipient.Id, token);
 
             // send an event TokenResponse activity to the botCallback handler
             var eventActivity = activity.CreateReply();
