﻿// Copyright (c) Microsoft Corporation. All rights reserved.
// Licensed under the MIT License.

using Microsoft.Agents.Builder.App;
using Microsoft.Agents.Builder.Testing;
using Microsoft.Agents.Builder.Tests.App.TestUtils;
using Microsoft.Agents.Core.Models;
using System.Collections.Generic;
using System.Text.RegularExpressions;
using System.Threading;
using System.Threading.Tasks;
using Xunit;

namespace Microsoft.Agents.Builder.Tests.App
{
    public class ApplicationRouteTests
    {
        [Fact]
        public async Task Test_RouteList_RouteRank()
        {
            List<string> values = [];
            RouteList routes = new();

            routes.AddRoute(
                (turnContext, CancellationToken) => { return Task.FromResult(true); },
                (turnContext, turnState, CancellationToken) => { values.Add("1"); return Task.CompletedTask; },
                rank: 2
            );

            routes.AddRoute(
                (turnContext, CancellationToken) => { return Task.FromResult(true); },
                (turnContext, turnState, CancellationToken) => { values.Add("2"); return Task.CompletedTask; },
                rank: 0
            );

            routes.AddRoute(
                (turnContext, CancellationToken) => { return Task.FromResult(true); },
                (turnContext, turnState, CancellationToken) => { values.Add("3"); return Task.CompletedTask; },
                rank: 1
            );

            routes.AddRoute(
                (turnContext, CancellationToken) => { return Task.FromResult(true); },
                (turnContext, turnState, CancellationToken) => { values.Add("4"); return Task.CompletedTask; },
                rank: 1
            );

            foreach ( var route in routes.Enumerate())
            {
                await route.Handler(null, null, CancellationToken.None);
            }

            Assert.Equal(4, values.Count);
            Assert.Equal("2", values[0]);
            Assert.Equal("3", values[1]);
            Assert.Equal("4", values[2]);
            Assert.Equal("1", values[3]);
        }

        [Fact]
        public async Task Test_RouteList_ByAgenticThenInvokeThenRank()
        {
            List<string> values = [];
            RouteList routes = new();

            routes.AddRoute(
                (turnContext, CancellationToken) => { return Task.FromResult(true); },
                (turnContext, turnState, CancellationToken) => { values.Add("2"); return Task.CompletedTask; }
            );

            routes.AddRoute(
                (turnContext, CancellationToken) => { return Task.FromResult(true); },
                (turnContext, turnState, CancellationToken) => { values.Add("1"); return Task.CompletedTask; }
            );

            routes.AddRoute(
                (turnContext, CancellationToken) => { return Task.FromResult(true); },
                (turnContext, turnState, CancellationToken) => { values.Add("3"); return Task.CompletedTask; },
                rank: RouteRank.First
            );

            routes.AddRoute(
                (turnContext, CancellationToken) => { return Task.FromResult(true); },
                (turnContext, turnState, CancellationToken) => { values.Add("invoke"); return Task.CompletedTask; },
                isInvokeRoute: true
            );

            routes.AddRoute(
                (turnContext, CancellationToken) => { return Task.FromResult(true); },
                (turnContext, turnState, CancellationToken) => { values.Add("agenticInvoke2"); return Task.CompletedTask; },
                isAgenticRoute: true,
                isInvokeRoute: true
            );

            routes.AddRoute(
                (turnContext, CancellationToken) => { return Task.FromResult(true); },
                (turnContext, turnState, CancellationToken) => { values.Add("agenticInvoke1"); return Task.CompletedTask; },
                isAgenticRoute: true,
                isInvokeRoute: true,
                rank: RouteRank.First
            );

            routes.AddRoute(
                (turnContext, CancellationToken) => { return Task.FromResult(true); },
                (turnContext, turnState, CancellationToken) => { values.Add("agentic"); return Task.CompletedTask; },
                isAgenticRoute: true,
                isInvokeRoute: false
            );


            foreach (var route in routes.Enumerate())
            {
                await route.Handler(null, null, CancellationToken.None);
            }

            Assert.Equal(7, values.Count);
            Assert.Equal("agenticInvoke1", values[0]);
            Assert.Equal("agenticInvoke2", values[1]);
            Assert.Equal("invoke", values[2]);
            Assert.Equal("agentic", values[3]);
            Assert.Equal("3", values[4]);
            Assert.Equal("2", values[5]);
            Assert.Equal("1", values[6]);
        }

        [Fact]
        public async Task Test_RouteList_ByInvokeThenByRank()
        {
            List<string> values = [];
            RouteList routes = new();

            routes.AddRoute(
                (turnContext, CancellationToken) => { return Task.FromResult(true); },
                (turnContext, turnState, CancellationToken) => { values.Add("2"); return Task.CompletedTask; },
                rank: RouteRank.Unspecified
            );

            routes.AddRoute(
                (turnContext, CancellationToken) => { return Task.FromResult(true); },
                (turnContext, turnState, CancellationToken) => { values.Add("1"); return Task.CompletedTask; },
                rank: 0
            );

            routes.AddRoute(
                (turnContext, CancellationToken) => { return Task.FromResult(true); },
                (turnContext, turnState, CancellationToken) => { values.Add("invoke1"); return Task.CompletedTask; },
                isInvokeRoute: true, rank: RouteRank.Last
            );
            routes.AddRoute(
                (turnContext, CancellationToken) => { return Task.FromResult(true); },
                (turnContext, turnState, CancellationToken) => { values.Add("invoke2"); return Task.CompletedTask; },
                isInvokeRoute: true, rank: 0
            );

            foreach (var route in routes.Enumerate())
            {
                await route.Handler(null, null, CancellationToken.None);
            }

            Assert.Equal(4, values.Count);
            Assert.Equal("invoke2", values[0]);
            Assert.Equal("invoke1", values[1]);
            Assert.Equal("1", values[2]);
            Assert.Equal("2", values[3]);
        }

        [Fact]
        public async Task Test_Application_Route()
        {
            // Arrange
            var activity1 = MessageFactory.Text("hello.1");
            activity1.Recipient = new() { Id = "recipientId" };
            activity1.Conversation = new() { Id = "conversationId" };
            activity1.From = new() { Id = "fromId" };
            activity1.ChannelId = "channelId";
            var activity2 = MessageFactory.Text("hello.2");
            activity2.Recipient = new() { Id = "recipientId" };
            activity2.Conversation = new() { Id = "conversationId" };
            activity2.From = new() { Id = "fromId" };
            activity2.ChannelId = "channelId";
            var adapter = new NotImplementedAdapter();
            var turnContext1 = new TurnContext(adapter, activity1);
            var turnContext2 = new TurnContext(adapter, activity2);
            var turnState = TurnStateConfig.GetTurnStateWithConversationStateAsync(turnContext1);
            var app = new AgentApplication(new(() => turnState.Result)
            {
                RemoveRecipientMention = false,
                StartTypingTimer = false,
            });
            var messages = new List<string>();

            app.AddRoute(
                (context, _) => Task.FromResult(string.Equals("hello.1", context.Activity.Text)),
                (context, _, _) =>
                {
                    messages.Add(context.Activity.Text);
                    return Task.CompletedTask;
                },
                false);

            // Act
            await app.OnTurnAsync(turnContext1, CancellationToken.None);
            await app.OnTurnAsync(turnContext2, CancellationToken.None);

            // Assert
            Assert.Single(messages);
            Assert.Equal("hello.1", messages[0]);
        }

        [Fact]
        public async Task Test_Application_Routes_Are_Called_InOrder()
        {
            // Arrange
            var activity = MessageFactory.Text("hello.1");
            activity.Recipient = new() { Id = "recipientId" };
            activity.Conversation = new() { Id = "conversationId" };
            activity.From = new() { Id = "fromId" };
            activity.ChannelId = "channelId";
            var adapter = new NotImplementedAdapter();
            var turnContext = new TurnContext(adapter, activity);
            var turnState = TurnStateConfig.GetTurnStateWithConversationStateAsync(turnContext);
            var app = new AgentApplication(new(() => turnState.Result)
            {
                RemoveRecipientMention = false,
                StartTypingTimer = false,
            });
            var selectedRoutes = new List<int>();
            app.AddRoute(
                (context, _) => Task.FromResult(string.Equals("hello", context.Activity.Text)),
                (context, _, _) =>
                {
                    selectedRoutes.Add(0);
                    return Task.CompletedTask;
                },
                false);
            app.AddRoute(
                (context, _) => Task.FromResult(string.Equals("hello.1", context.Activity.Text)),
                (context, _, _) =>
                {
                    selectedRoutes.Add(1);
                    return Task.CompletedTask;
                },
                false);
            app.AddRoute(
                (_, _) => Task.FromResult(true),
                (context, _, _) =>
                {
                    selectedRoutes.Add(2);
                    return Task.CompletedTask;
                },
                false);

            // Act
            await app.OnTurnAsync(turnContext, CancellationToken.None);

            // Assert
            Assert.Single(selectedRoutes);
            Assert.Equal(1, selectedRoutes[0]);
        }

        [Fact]
        public async Task Test_Application_InvokeRoute()
        {
            // Arrange
            var activity1 = new Activity
            {
                Type = ActivityType.Invoke,
                Name = "invoke.1",
                Recipient = new() { Id = "recipientId" },
                Conversation = new() { Id = "conversationId" },
                From = new() { Id = "fromId" },
                ChannelId = "channelId",
            };
            var activity2 = new Activity
            {
                Type = ActivityType.Invoke,
                Name = "invoke.2",
                Recipient = new() { Id = "recipientId" },
                Conversation = new() { Id = "conversationId" },
                From = new() { Id = "fromId" },
                ChannelId = "channelId",
            };

            var adapter = new NotImplementedAdapter();
            var turnContext1 = new TurnContext(adapter, activity1);
            var turnState = TurnStateConfig.GetTurnStateWithConversationStateAsync(turnContext1);
            var turnContext2 = new TurnContext(adapter, activity2);

            var app = new AgentApplication(new(() => turnState.Result)
            {
                StartTypingTimer = false,
            });
            var names = new List<string>();
            app.AddRoute(
                (context, _) => Task.FromResult(string.Equals("invoke.1", context.Activity.Name)),
                (context, _, _) =>
                {
                    names.Add(context.Activity.Name);
                    return Task.CompletedTask;
                },
                true);

            // Act
            await app.OnTurnAsync(turnContext1, CancellationToken.None);
            await app.OnTurnAsync(turnContext2, CancellationToken.None);

            // Assert
            Assert.Single(names);
            Assert.Equal("invoke.1", names[0]);
        }

        [Fact]
        public async Task Test_Application_InvokeRoutes_Are_Called_InOrder()
        {
            // Arrange
            var activity = new Activity
            {
                Type = ActivityType.Invoke,
                Name = "invoke.1",
                Recipient = new() { Id = "recipientId" },
                Conversation = new() { Id = "conversationId" },
                From = new() { Id = "fromId" },
                ChannelId = "channelId",
            };

            var adapter = new NotImplementedAdapter();
            var turnContext = new TurnContext(adapter, activity);
            var turnState = TurnStateConfig.GetTurnStateWithConversationStateAsync(turnContext);
            var app = new AgentApplication(new(() => turnState.Result)
            {
                StartTypingTimer = false,
            });
            var selectedRoutes = new List<int>();
            app.AddRoute(
                (context, _) => Task.FromResult(string.Equals("invoke", context.Activity.Name)),
                (context, _, _) =>
                {
                    selectedRoutes.Add(0);
                    return Task.CompletedTask;
                },
                true);
            app.AddRoute(
                (context, _) => Task.FromResult(string.Equals("invoke.1", context.Activity.Name)),
                (context, _, _) =>
                {
                    selectedRoutes.Add(1);
                    return Task.CompletedTask;
                },
                true);
            app.AddRoute(
                (_, _) => Task.FromResult(true),
                (context, _, _) =>
                {
                    selectedRoutes.Add(2);
                    return Task.CompletedTask;
                },
                true);

            // Act
            await app.OnTurnAsync(turnContext, CancellationToken.None);

            // Assert
            Assert.Single(selectedRoutes);
            Assert.Equal(1, selectedRoutes[0]);
        }

        [Fact]
        public async Task Test_Application_InvokeRoutes_Are_Called_First()
        {
            // Arrange
            var activity = new Activity
            {
                Type = ActivityType.Invoke,
                Name = "invoke.1",
                Recipient = new() { Id = "recipientId" },
                Conversation = new() { Id = "conversationId" },
                From = new() { Id = "fromId" },
                ChannelId = "channelId",
            };

            var adapter = new NotImplementedAdapter();
            var turnContext = new TurnContext(adapter, activity);
            var turnState = TurnStateConfig.GetTurnStateWithConversationStateAsync(turnContext);
            var app = new AgentApplication(new(() => turnState.Result)
            {
                StartTypingTimer = false,
            });
            var selectedRoutes = new List<int>();
            app.AddRoute(
                (_, _) => Task.FromResult(true),
                (context, _, _) =>
                {
                    selectedRoutes.Add(0);
                    return Task.CompletedTask;
                },
                true);
            app.AddRoute(
                (_, _) => Task.FromResult(true),
                (context, _, _) =>
                {
                    selectedRoutes.Add(1);
                    return Task.CompletedTask;
                },
                false);

            // Act
            await app.OnTurnAsync(turnContext, CancellationToken.None);

            // Assert
            Assert.Single(selectedRoutes);
            Assert.Equal(0, selectedRoutes[0]);
        }

        [Fact]
        public async Task Test_Application_No_InvokeRoute_Matched_Fallback_To_Routes()
        {
            // Arrange
            var activity = new Activity
            {
                Type = ActivityType.Invoke,
                Name = "invoke.1",
                Recipient = new() { Id = "recipientId" },
                Conversation = new() { Id = "conversationId" },
                From = new() { Id = "fromId" },
                ChannelId = "channelId",
            };

            var adapter = new NotImplementedAdapter();
            var turnContext = new TurnContext(adapter, activity);
            var turnState = TurnStateConfig.GetTurnStateWithConversationStateAsync(turnContext);
            var app = new AgentApplication(new(() => turnState.Result)
            {
                StartTypingTimer = false,
            });
            var selectedRoutes = new List<int>();
            app.AddRoute(
                (_, _) => Task.FromResult(false),
                (context, _, _) =>
                {
                    selectedRoutes.Add(0);
                    return Task.CompletedTask;
                },
                true);
            app.AddRoute(
                (context, _) => Task.FromResult(string.Equals("invoke.1", context.Activity.Name)),
                (context, _, _) =>
                {
                    selectedRoutes.Add(1);
                    return Task.CompletedTask;
                },
                false);
            app.AddRoute(
                (_, _) => Task.FromResult(true),
                (context, _, _) =>
                {
                    selectedRoutes.Add(2);
                    return Task.CompletedTask;
                },
                false);

            // Act
            await app.OnTurnAsync(turnContext, CancellationToken.None);

            // Assert
            Assert.Single(selectedRoutes);
            Assert.Equal(1, selectedRoutes[0]);
        }

        [Fact]
        public async Task Test_OnActivity_String_Selector()
        {
            // Arrange
            var activity1 = new Activity
            {
                Type = ActivityType.Message,
                Recipient = new() { Id = "recipientId" },
                Conversation = new() { Id = "conversationId" },
                From = new() { Id = "fromId" },
                ChannelId = "channelId",
            };
            var activity2 = new Activity
            {
                Type = ActivityType.Invoke,
                Recipient = new() { Id = "recipientId" },
                Conversation = new() { Id = "conversationId" },
                From = new() { Id = "fromId" },
                ChannelId = "channelId",
            };
            var agenticActivity = new Activity
            {
                Type = ActivityTypes.Message,
                Recipient = new() { Id = "recipientId", Role = RoleTypes.AgenticUser },
                Conversation = new() { Id = "conversationId" },
                From = new() { Id = "fromId" },
                ChannelId = "channelId",
            };

            var adapter = new NotImplementedAdapter();
            var turnContext1 = new TurnContext(adapter, activity1);
            var turnContext2 = new TurnContext(adapter, activity2);
            var agenticTurnContext = new TurnContext(adapter, agenticActivity);
            var turnState = TurnStateConfig.GetTurnStateWithConversationStateAsync(turnContext1);
            var app = new AgentApplication(new(() => turnState.Result)
            {
                RemoveRecipientMention = false,
                StartTypingTimer = false,
            });

            var types = new List<string>();
<<<<<<< HEAD
            app.OnActivity(ActivityType.Message, (context, _, _) =>
=======
            var agenticTypes = new List<string>();

            // Agentic
            app.OnActivity(ActivityTypes.Message, (context, _, _) =>
            {
                agenticTypes.Add(context.Activity.Type);
                return Task.CompletedTask;
            }, isAgenticOnly: true);

            // Non-agentic
            app.OnActivity(ActivityTypes.Message, (context, _, _) =>
>>>>>>> f0ffae59
            {
                types.Add(context.Activity.Type);
                return Task.CompletedTask;
            });

            // Act
            await app.OnTurnAsync(turnContext1, CancellationToken.None);
            await app.OnTurnAsync(turnContext2, CancellationToken.None);
            await app.OnTurnAsync(agenticTurnContext, CancellationToken.None);

            // Assert
            Assert.Single(types);
<<<<<<< HEAD
            Assert.Equal(ActivityType.Message, types[0]);
=======
            Assert.Equal(ActivityTypes.Message, types[0]);

            Assert.Single(agenticTypes);
            Assert.Equal(ActivityTypes.Message, agenticTypes[0]);
>>>>>>> f0ffae59
        }

        [Fact]
        public async Task Test_OnActivity_Regex_Selector()
        {
            // Arrange
            var activity1 = new Activity
            {
                Type = ActivityType.Message,
                Recipient = new() { Id = "recipientId" },
                Conversation = new() { Id = "conversationId" },
                From = new() { Id = "fromId" },
                ChannelId = "channelId",
            };
            var activity2 = new Activity
            {
                Type = ActivityType.MessageDelete,
                Recipient = new() { Id = "recipientId" },
                Conversation = new() { Id = "conversationId" },
                From = new() { Id = "fromId" },
                ChannelId = "channelId",
            };
            var agenticActivity = new Activity
            {
                Type = ActivityTypes.Message,
                Recipient = new() { Id = "recipientId", Role = RoleTypes.AgenticUser },
                Conversation = new() { Id = "conversationId" },
                From = new() { Id = "fromId" },
                ChannelId = "channelId",
            };

            var adapter = new NotImplementedAdapter();
            var turnContext1 = new TurnContext(adapter, activity1);
            var turnContext2 = new TurnContext(adapter, activity2);
            var agenticTurnContext = new TurnContext(adapter, agenticActivity);
            var turnState = TurnStateConfig.GetTurnStateWithConversationStateAsync(turnContext1);
            var app = new AgentApplication(new(() => turnState.Result)
            {
                RemoveRecipientMention = false,
                StartTypingTimer = false,
            });

            var types = new List<string>();
            var agenticTypes = new List<string>();

            // Agentic
            app.OnActivity(new Regex("^message$"), (context, _, _) =>
            {
                agenticTypes.Add(context.Activity.Type);
                return Task.CompletedTask;
            }, isAgenticOnly: true);

            // Non-agentic
            app.OnActivity(new Regex("^message$"), (context, _, _) =>
            {
                types.Add(context.Activity.Type);
                return Task.CompletedTask;
            });

            // Act
            await app.OnTurnAsync(turnContext1, CancellationToken.None);
            await app.OnTurnAsync(turnContext2, CancellationToken.None);
            await app.OnTurnAsync(agenticTurnContext, CancellationToken.None);

            // Assert
            Assert.Single(types);
<<<<<<< HEAD
            Assert.Equal(ActivityType.Message, types[0]);
=======
            Assert.Equal(ActivityTypes.Message, types[0]);

            Assert.Single(agenticTypes);
            Assert.Equal(ActivityTypes.Message, agenticTypes[0]);
>>>>>>> f0ffae59
        }

        [Fact]
        public async Task Test_OnActivity_Function_Selector()
        {
            // Arrange
            var activity1 = new Activity
            {
                Type = ActivityType.Message,
                Name = "Message",
                Recipient = new() { Id = "recipientId" },
                Conversation = new() { Id = "conversationId" },
                From = new() { Id = "fromId" },
                ChannelId = "channelId",
            };
            var activity2 = new Activity
            {
                Type = ActivityType.Invoke,
                Recipient = new() { Id = "recipientId" },
                Conversation = new() { Id = "conversationId" },
                From = new() { Id = "fromId" },
                ChannelId = "channelId",
            };
            var agenticActivity = new Activity
            {
                Type = ActivityTypes.Message,
                Name = "Message",
                Recipient = new() { Id = "recipientId", Role = RoleTypes.AgenticUser },
                Conversation = new() { Id = "conversationId" },
                From = new() { Id = "fromId" },
                ChannelId = "channelId",
            };

            var adapter = new NotImplementedAdapter();
            var turnContext1 = new TurnContext(adapter, activity1);
            var turnContext2 = new TurnContext(adapter, activity2);
            var agenticTurnContext = new TurnContext(adapter, agenticActivity);
            var turnState = TurnStateConfig.GetTurnStateWithConversationStateAsync(turnContext1);
            var app = new AgentApplication(new(() => turnState.Result)
            {
                RemoveRecipientMention = false,
                StartTypingTimer = false,
            });

            var types = new List<string>();
            var agenticTypes = new List<string>();

            // agentic
            app.OnActivity((context, _) => Task.FromResult(context.Activity?.Name != null), (context, _, _) =>
            {
                agenticTypes.Add(context.Activity.Type);
                return Task.CompletedTask;
            }, isAgenticOnly: true);

            // non-agentic
            app.OnActivity((context, _) => Task.FromResult(context.Activity?.Name != null), (context, _, _) =>
            {
                types.Add(context.Activity.Type);
                return Task.CompletedTask;
            });

            // Act
            await app.OnTurnAsync(turnContext1, CancellationToken.None);
            await app.OnTurnAsync(turnContext2, CancellationToken.None);
            await app.OnTurnAsync(agenticTurnContext, CancellationToken.None);

            // Assert
            Assert.Single(types);
<<<<<<< HEAD
            Assert.Equal(ActivityType.Message, types[0]);
=======
            Assert.Equal(ActivityTypes.Message, types[0]);

            Assert.Single(agenticTypes);
            Assert.Equal(ActivityTypes.Message, agenticTypes[0]);
>>>>>>> f0ffae59
        }

        [Fact]
        public async Task Test_OnActivity_Multiple_Selectors()
        {
            // Arrange
            var activity1 = new Activity
            {
                Type = ActivityType.Message,
                Recipient = new() { Id = "recipientId" },
                Conversation = new() { Id = "conversationId" },
                From = new() { Id = "fromId" },
                ChannelId = "channelId",
            };
            var activity2 = new Activity
            {
                Type = ActivityType.MessageDelete,
                Name = "Delete",
                Recipient = new() { Id = "recipientId" },
                Conversation = new() { Id = "conversationId" },
                From = new() { Id = "fromId" },
                ChannelId = "channelId",
            };
            var activity3 = new Activity
            {
                Type = ActivityType.Invoke,
                Recipient = new() { Id = "recipientId" },
                Conversation = new() { Id = "conversationId" },
                From = new() { Id = "fromId" },
                ChannelId = "channelId",
            };

            var adapter = new NotImplementedAdapter();
            var turnContext1 = new TurnContext(adapter, activity1);
            var turnContext2 = new TurnContext(adapter, activity2);
            var turnContext3 = new TurnContext(adapter, activity3);
            var turnState = TurnStateConfig.GetTurnStateWithConversationStateAsync(turnContext1);
            var app = new AgentApplication(new(() => turnState.Result)
            {
                RemoveRecipientMention = false,
                StartTypingTimer = false,
            });
            var types = new List<string>();
            app.OnActivity(new MultipleRouteSelector
            {
                Strings = [ActivityType.Invoke],
                Regexes = new[] { new Regex("^message$") },
                RouteSelectors = new RouteSelector[] { (context, _) => Task.FromResult(context.Activity?.Name != null) },
            },
            (context, _, _) =>
            {
                types.Add(context.Activity.Type);
                return Task.CompletedTask;
            });

            // Act
            await app.OnTurnAsync(turnContext1, CancellationToken.None);
            await app.OnTurnAsync(turnContext2, CancellationToken.None);
            await app.OnTurnAsync(turnContext3, CancellationToken.None);

            // Assert
            Assert.Equal(3, types.Count);
            Assert.Equal(ActivityType.Message, types[0]);
            Assert.Equal(ActivityType.MessageDelete, types[1]);
            Assert.Equal(ActivityType.Invoke, types[2]);
        }

        [Fact]
        public async Task Test_OnConversationUpdate_MembersAdded()
        {
            // Arrange
            var activity1 = new Activity
            {
                Type = ActivityType.ConversationUpdate,
                MembersAdded = new List<ChannelAccount> { new() },
                Name = "1",
                Recipient = new() { Id = "recipientId" },
                Conversation = new() { Id = "conversationId" },
                From = new() { Id = "fromId" },
                ChannelId = "channelId",
            };
            var activity2 = new Activity
            {
                Type = ActivityType.ConversationUpdate,
                Recipient = new() { Id = "recipientId" },
                Conversation = new() { Id = "conversationId" },
                From = new() { Id = "fromId" },
                ChannelId = "channelId",
            };
            var activity3 = new Activity
            {
                Type = ActivityType.Invoke,
                Recipient = new() { Id = "recipientId" },
                Conversation = new() { Id = "conversationId" },
                From = new() { Id = "fromId" },
                ChannelId = "channelId",
            };
            var agenticActivity = new Activity
            {
                Type = ActivityTypes.ConversationUpdate,
                MembersAdded = new List<ChannelAccount> { new() },
                Name = "agentic1",
                Recipient = new() { Id = "recipientId", Role = RoleTypes.AgenticUser },
                Conversation = new() { Id = "conversationId" },
                From = new() { Id = "fromId" },
                ChannelId = "channelId",
            };

            var adapter = new NotImplementedAdapter();
            var turnContext1 = new TurnContext(adapter, activity1);
            var turnContext2 = new TurnContext(adapter, activity2);
            var turnContext3 = new TurnContext(adapter, activity3);
            var agenticTurnContext = new TurnContext(adapter, agenticActivity);
            var turnState = TurnStateConfig.GetTurnStateWithConversationStateAsync(turnContext1);
            var app = new AgentApplication(new(() => turnState.Result)
            {
                RemoveRecipientMention = false,
                StartTypingTimer = false,
            });

            var names = new List<string>();
            var agenticNames = new List<string>();

            // agentic
            app.OnConversationUpdate(ConversationUpdateEvents.MembersAdded, (context, _, _) =>
            {
                agenticNames.Add(context.Activity.Name);
                return Task.CompletedTask;
            }, isAgenticOnly: true);

            // non-agentic
            app.OnConversationUpdate(ConversationUpdateEvents.MembersAdded, (context, _, _) =>
            {
                names.Add(context.Activity.Name);
                return Task.CompletedTask;
            });

            // Act
            await app.OnTurnAsync(turnContext1, CancellationToken.None);
            await app.OnTurnAsync(turnContext2, CancellationToken.None);
            await app.OnTurnAsync(turnContext3, CancellationToken.None);
            await app.OnTurnAsync(agenticTurnContext, CancellationToken.None);

            // Assert
            Assert.Single(names);
            Assert.Equal("1", names[0]);

            Assert.Single(agenticNames);
            Assert.Equal("agentic1", agenticNames[0]);
        }

        [Fact]
        public async Task Test_OnConversationUpdate_MembersRemoved()
        {
            // Arrange
            var activity1 = new Activity
            {
                Type = ActivityType.ConversationUpdate,
                MembersRemoved = new List<ChannelAccount> { new() },
                Name = "1",
                Recipient = new() { Id = "recipientId" },
                Conversation = new() { Id = "conversationId" },
                From = new() { Id = "fromId" },
                ChannelId = "channelId",
            };
            var activity2 = new Activity
            {
                Type = ActivityType.ConversationUpdate,
                Recipient = new() { Id = "recipientId" },
                Conversation = new() { Id = "conversationId" },
                From = new() { Id = "fromId" },
                ChannelId = "channelId",
            };
            var activity3 = new Activity
            {
                Type = ActivityType.Invoke,
                Recipient = new() { Id = "recipientId" },
                Conversation = new() { Id = "conversationId" },
                From = new() { Id = "fromId" },
                ChannelId = "channelId",
            };
            var agenticActivity = new Activity
            {
                Type = ActivityTypes.ConversationUpdate,
                MembersRemoved = new List<ChannelAccount> { new() },
                Name = "agentic1",
                Recipient = new() { Id = "recipientId", Role = RoleTypes.AgenticUser },
                Conversation = new() { Id = "conversationId" },
                From = new() { Id = "fromId" },
                ChannelId = "channelId",
            };

            var adapter = new NotImplementedAdapter();
            var turnContext1 = new TurnContext(adapter, activity1);
            var turnContext2 = new TurnContext(adapter, activity2);
            var turnContext3 = new TurnContext(adapter, activity3);
            var agenticTurnContext = new TurnContext(adapter, agenticActivity);
            var turnState = TurnStateConfig.GetTurnStateWithConversationStateAsync(turnContext1);
            var app = new AgentApplication(new(() => turnState.Result)
            {
                RemoveRecipientMention = false,
                StartTypingTimer = false,
            });

            var names = new List<string>();
            var agenticNames = new List<string>();

            // agentic
            app.OnConversationUpdate(ConversationUpdateEvents.MembersRemoved, (context, _, _) =>
            {
                agenticNames.Add(context.Activity.Name);
                return Task.CompletedTask;
            }, isAgenticOnly: true);

            // non-agentic
            app.OnConversationUpdate(ConversationUpdateEvents.MembersRemoved, (context, _, _) =>
            {
                names.Add(context.Activity.Name);
                return Task.CompletedTask;
            });

            // Act
            await app.OnTurnAsync(turnContext1, CancellationToken.None);
            await app.OnTurnAsync(turnContext2, CancellationToken.None);
            await app.OnTurnAsync(turnContext3, CancellationToken.None);
            await app.OnTurnAsync(agenticTurnContext, CancellationToken.None);

            // Assert
            Assert.Single(names);
            Assert.Equal("1", names[0]);

            Assert.Single(agenticNames);
            Assert.Equal("agentic1", agenticNames[0]);
        }

        [Fact]
        public async Task Test_OnConversationUpdate_UnknownEventName()
        {
            // Arrange
            var activity = new Activity
            {
                Type = ActivityType.ConversationUpdate,
                Name = "1",
                ChannelId = Channels.Msteams,
                Recipient = new() { Id = "recipientId" },
                Conversation = new() { Id = "conversationId" },
                From = new() { Id = "fromId" },
            };
            var adapter = new NotImplementedAdapter();
            var turnContext = new TurnContext(adapter, activity);
            var turnState = TurnStateConfig.GetTurnStateWithConversationStateAsync(turnContext);
            var app = new AgentApplication(new(() => turnState.Result)
            {
                RemoveRecipientMention = false,
                StartTypingTimer = false,
            });
            var names = new List<string>();
            app.OnConversationUpdate("unknown",
                (context, _, _) =>
                {
                    names.Add(context.Activity.Name);
                    return Task.CompletedTask;
                });

            // Act
            await app.OnTurnAsync(turnContext, CancellationToken.None);

            // Assert
            Assert.Single(names);
            Assert.Equal("1", names[0]);
        }

        [Fact]
        public async Task Test_OnMessage_String_Selector()
        {
            // Arrange
            var activity1 = new Activity
            {
                Type = ActivityType.Message,
                Text = "hello",
                Recipient = new() { Id = "recipientId" },
                Conversation = new() { Id = "conversationId" },
                From = new() { Id = "fromId" },
                ChannelId = "channelId"
            };
            var activity2 = new Activity
            {
                Type = ActivityType.Message,
                Text = "HELLO",
                Recipient = new() { Id = "recipientId" },
                Conversation = new() { Id = "conversationId" },
                From = new() { Id = "fromId" },
                ChannelId = "channelId"
            };
            var activity3 = new Activity
            {
                Type = ActivityType.Event,
                Text = "hello",
                Recipient = new() { Id = "recipientId" },
                Conversation = new() { Id = "conversationId" },
                From = new() { Id = "fromId" },
                ChannelId = "channelId"
            };
            var agenticActivity = new Activity
            {
                Type = ActivityTypes.Message,
                Text = "hello",
                Recipient = new() { Id = "recipientId", Role = RoleTypes.AgenticUser },
                Conversation = new() { Id = "conversationId" },
                From = new() { Id = "fromId" },
                ChannelId = "channelId"
            };

            var adapter = new NotImplementedAdapter();
            var turnContext1 = new TurnContext(adapter, activity1);
            var turnContext2 = new TurnContext(adapter, activity2);
            var turnContext3 = new TurnContext(adapter, activity3);
            var agenticTurnContext = new TurnContext(adapter, agenticActivity);
            var turnState = TurnStateConfig.GetTurnStateWithConversationStateAsync(turnContext1);
            var app = new AgentApplication(new(() => turnState.Result)
            {
                RemoveRecipientMention = false,
                StartTypingTimer = false,
            });

            var texts = new List<string>();
            var agenticTexts = new List<string>();

            // agentic
            app.OnMessage("hello", (context, _, _) =>
            {
                agenticTexts.Add(context.Activity.Text);
                return Task.CompletedTask;
            }, isAgenticOnly: true);

            // non-agentic
            app.OnMessage("hello", (context, _, _) =>
            {
                texts.Add(context.Activity.Text);
                return Task.CompletedTask;
            });

            // Act
            await app.OnTurnAsync(turnContext1, CancellationToken.None);
            await app.OnTurnAsync(turnContext2, CancellationToken.None);
            await app.OnTurnAsync(agenticTurnContext, CancellationToken.None);

            // Assert
            Assert.Equal(2, texts.Count);
            Assert.Single(agenticTexts);
        }

        [Fact]
        public async Task Test_OnMessage_StringWord_Selector()
        {
            // Arrange
            var activity1 = new Activity
            {
                Type = ActivityType.Message,
                Text = "hello a",
                Recipient = new() { Id = "recipientId" },
                Conversation = new() { Id = "conversationId" },
                From = new() { Id = "fromId" },
                ChannelId = "channelId"
            };
            var activity2 = new Activity
            {
                Type = ActivityType.Message,
                Text = "welcome",
                Recipient = new() { Id = "recipientId" },
                Conversation = new() { Id = "conversationId" },
                From = new() { Id = "fromId" },
                ChannelId = "channelId"
            };
            var activity3 = new Activity
            {
                Type = ActivityType.Message,
                Text = "i say hello b",
                Recipient = new() { Id = "recipientId" },
                Conversation = new() { Id = "conversationId" },
                From = new() { Id = "fromId" },
                ChannelId = "channelId"
            };

            var adapter = new NotImplementedAdapter();
            var turnContext1 = new TurnContext(adapter, activity1);
            var turnContext2 = new TurnContext(adapter, activity2);
            var turnContext3 = new TurnContext(adapter, activity3);
            var turnState = TurnStateConfig.GetTurnStateWithConversationStateAsync(turnContext1);
            var app = new AgentApplication(new(() => turnState.Result)
            {
                RemoveRecipientMention = false,
                StartTypingTimer = false,
            });
            var texts = new List<string>();
            app.OnMessage(new Regex(@"\bhello\b"), (context, _, _) =>
            {
                texts.Add(context.Activity.Text);
                return Task.CompletedTask;
            });

            // Act
            await app.OnTurnAsync(turnContext1, CancellationToken.None);
            await app.OnTurnAsync(turnContext2, CancellationToken.None);
            await app.OnTurnAsync(turnContext3, CancellationToken.None);

            // Assert
            Assert.Equal(2, texts.Count);
        }

        [Fact]
        public async Task Test_OnMessage_Regex_Selector()
        {
            // Arrange
            var activity1 = new Activity
            {
                Type = ActivityType.Message,
                Text = "hello",
                Recipient = new() { Id = "recipientId" },
                Conversation = new() { Id = "conversationId" },
                From = new() { Id = "fromId" },
                ChannelId = "channelId"
            };
            var activity2 = new Activity
            {
                Type = ActivityType.Message,
                Text = "welcome",
                Recipient = new() { Id = "recipientId" },
                Conversation = new() { Id = "conversationId" },
                From = new() { Id = "fromId" },
                ChannelId = "channelId"
            };
            var activity3 = new Activity
            {
                Type = ActivityType.Invoke,
                Text = "hello",
                Recipient = new() { Id = "recipientId" },
                Conversation = new() { Id = "conversationId" },
                From = new() { Id = "fromId" },
                ChannelId = "channelId"
            };
            var agenticActivity = new Activity
            {
                Type = ActivityTypes.Message,
                Text = "agentic hello",
                Recipient = new() { Id = "recipientId", Role = RoleTypes.AgenticUser },
                Conversation = new() { Id = "conversationId" },
                From = new() { Id = "fromId" },
                ChannelId = "channelId"
            };

            var adapter = new NotImplementedAdapter();
            var turnContext1 = new TurnContext(adapter, activity1);
            var turnContext2 = new TurnContext(adapter, activity2);
            var turnContext3 = new TurnContext(adapter, activity3);
            var agenticTurnContext = new TurnContext(adapter, agenticActivity);
            var turnState = TurnStateConfig.GetTurnStateWithConversationStateAsync(turnContext1);
            var app = new AgentApplication(new(() => turnState.Result)
            {
                RemoveRecipientMention = false,
                StartTypingTimer = false,
            });

            var texts = new List<string>();
            var agenticTexts = new List<string>();

            // agentic
            app.OnMessage(new Regex("llo"), (context, _, _) =>
            {
                agenticTexts.Add(context.Activity.Text);
                return Task.CompletedTask;
            }, isAgenticOnly: true);

            // non-agentic
            app.OnMessage(new Regex("llo"), (context, _, _) =>
            {
                texts.Add(context.Activity.Text);
                return Task.CompletedTask;
            });

            // Act
            await app.OnTurnAsync(turnContext1, CancellationToken.None);
            await app.OnTurnAsync(turnContext2, CancellationToken.None);
            await app.OnTurnAsync(turnContext3, CancellationToken.None);
            await app.OnTurnAsync(agenticTurnContext, CancellationToken.None);

            // Assert
            Assert.Single(texts);
            Assert.Equal("hello", texts[0]);

            Assert.Single(agenticTexts);
            Assert.Equal("agentic hello", agenticTexts[0]);
        }

        [Fact]
        public async Task Test_OnMessage_Function_Selector()
        {
            // Arrange
            var activity1 = new Activity
            {
                Type = ActivityType.Message,
                Text = "hello",
                Recipient = new() { Id = "recipientId" },
                Conversation = new() { Id = "conversationId" },
                From = new() { Id = "fromId" },
                ChannelId = "channelId"
            };
            var activity2 = new Activity
            {
                Type = ActivityType.Invoke,
                Recipient = new() { Id = "recipientId" },
                Conversation = new() { Id = "conversationId" },
                From = new() { Id = "fromId" },
                ChannelId = "channelId"
            };
            var agenticActivity = new Activity
            {
                Type = ActivityTypes.Message,
                Text = "agentic hello",
                Recipient = new() { Id = "recipientId", Role = RoleTypes.AgenticUser },
                Conversation = new() { Id = "conversationId" },
                From = new() { Id = "fromId" },
                ChannelId = "channelId"
            };

            var adapter = new NotImplementedAdapter();
            var turnContext1 = new TurnContext(adapter, activity1);
            var turnContext2 = new TurnContext(adapter, activity2);
            var agenticTurnContext = new TurnContext(adapter, agenticActivity);
            var turnState = TurnStateConfig.GetTurnStateWithConversationStateAsync(turnContext1);
            var app = new AgentApplication(new(() => turnState.Result)
            {
                RemoveRecipientMention = false,
                StartTypingTimer = false,
            });

            var texts = new List<string>();
            var agenticTexts = new List<string>();

            // agentic
            app.OnMessage((context, _) => Task.FromResult(context.Activity?.Text != null), (context, _, _) =>
            {
                agenticTexts.Add(context.Activity.Text);
                return Task.CompletedTask;
            }, isAgenticOnly: true);

            // non-agentic
            app.OnMessage((context, _) => Task.FromResult(context.Activity?.Text != null), (context, _, _) =>
            {
                texts.Add(context.Activity.Text);
                return Task.CompletedTask;
            });

            // Act
            await app.OnTurnAsync(turnContext1, CancellationToken.None);
            await app.OnTurnAsync(turnContext2, CancellationToken.None);
            await app.OnTurnAsync(agenticTurnContext, CancellationToken.None);

            // Assert
            Assert.Single(texts);
            Assert.Equal("hello", texts[0]);

            Assert.Single(agenticTexts);
            Assert.Equal("agentic hello", agenticTexts[0]);
        }

        [Fact]
        public async Task Test_OnMessage_Multiple_Selectors()
        {
            // Arrange
            var activity1 = new Activity
            {
                Type = ActivityType.Message,
                Text = "hello",
                Recipient = new() { Id = "recipientId" },
                Conversation = new() { Id = "conversationId" },
                From = new() { Id = "fromId" },
                ChannelId = "channelId"
            };
            var activity2 = new Activity
            {
                Type = ActivityType.Message,
                Text = "welcome",
                Name = "hello",
                Recipient = new() { Id = "recipientId" },
                Conversation = new() { Id = "conversationId" },
                From = new() { Id = "fromId" },
                ChannelId = "channelId"
            };
            var activity3 = new Activity
            {
                Type = ActivityType.Message,
                Text = "hello world",
                Recipient = new() { Id = "recipientId" },
                Conversation = new() { Id = "conversationId" },
                From = new() { Id = "fromId" },
                ChannelId = "channelId"
            };

            var adapter = new NotImplementedAdapter();
            var turnContext1 = new TurnContext(adapter, activity1);
            var turnContext2 = new TurnContext(adapter, activity2);
            var turnContext3 = new TurnContext(adapter, activity3);
            var turnState = TurnStateConfig.GetTurnStateWithConversationStateAsync(turnContext1);
            var app = new AgentApplication(new(() => turnState.Result)
            {
                RemoveRecipientMention = false,
                StartTypingTimer = false,
            });
            var texts = new List<string>();
            app.OnMessage(new MultipleRouteSelector
            {
                Strings = new[] { "hello" },
                Regexes = new[] { new Regex(@"\bworld\b") },
                RouteSelectors = new RouteSelector[] { (context, _) => Task.FromResult(context.Activity?.Name != null) },
            },
            (context, _, _) =>
            {
                texts.Add(context.Activity.Text);
                return Task.CompletedTask;
            });

            // Act
            await app.OnTurnAsync(turnContext1, CancellationToken.None);
            await app.OnTurnAsync(turnContext2, CancellationToken.None);
            await app.OnTurnAsync(turnContext3, CancellationToken.None);

            // Assert
            Assert.Equal(3, texts.Count);
            Assert.Equal("hello", texts[0]);
            Assert.Equal("welcome", texts[1]);
            Assert.Equal("hello world", texts[2]);
        }

        [Fact]
        public async Task Test_OnMessageReactionsAdded()
        {
            // Arrange
            var activity1 = new Activity
            {
                Type = ActivityType.MessageReaction,
                ReactionsAdded = new List<MessageReaction> { new() },
                Name = "1",
                Recipient = new() { Id = "recipientId" },
                Conversation = new() { Id = "conversationId" },
                From = new() { Id = "fromId" },
                ChannelId = "channelId"
            };
            var activity2 = new Activity
            {
                Type = ActivityType.MessageReaction,
                Recipient = new() { Id = "recipientId" },
                Conversation = new() { Id = "conversationId" },
                From = new() { Id = "fromId" },
                ChannelId = "channelId"
            };
            var activity3 = new Activity
            {
                Type = ActivityType.Message,
                Recipient = new() { Id = "recipientId" },
                Conversation = new() { Id = "conversationId" },
                From = new() { Id = "fromId" },
                ChannelId = "channelId"
            };
            var agenticActivity = new Activity
            {
                Type = ActivityTypes.MessageReaction,
                ReactionsAdded = new List<MessageReaction> { new() },
                Name = "agentic1",
                Recipient = new() { Id = "recipientId", Role = RoleTypes.AgenticUser },
                Conversation = new() { Id = "conversationId" },
                From = new() { Id = "fromId" },
                ChannelId = "channelId"
            };

            var adapter = new NotImplementedAdapter();
            var turnContext1 = new TurnContext(adapter, activity1);
            var turnContext2 = new TurnContext(adapter, activity2);
            var turnContext3 = new TurnContext(adapter, activity3);
            var agenticTurnContext = new TurnContext(adapter, agenticActivity);
            var turnState = TurnStateConfig.GetTurnStateWithConversationStateAsync(turnContext1);
            var app = new AgentApplication(new(() => turnState.Result)
            {
                RemoveRecipientMention = false,
                StartTypingTimer = false,
            });

            var names = new List<string>();
            var agenticNames = new List<string>();

            // agentic
            app.OnMessageReactionsAdded((context, _, _) =>
            {
                agenticNames.Add(context.Activity.Name);
                return Task.CompletedTask;
            }, isAgenticOnly: true);

            // non-agentic
            app.OnMessageReactionsAdded((context, _, _) =>
            {
                names.Add(context.Activity.Name);
                return Task.CompletedTask;
            });

            // Act
            await app.OnTurnAsync(turnContext1, CancellationToken.None);
            await app.OnTurnAsync(turnContext2, CancellationToken.None);
            await app.OnTurnAsync(turnContext3, CancellationToken.None);
            await app.OnTurnAsync(agenticTurnContext, CancellationToken.None);

            // Assert
            Assert.Single(names);
            Assert.Equal("1", names[0]);

            Assert.Single(agenticNames);
            Assert.Equal("agentic1", agenticNames[0]);
        }

        [Fact]
        public async Task Test_OnMessageReactionsRemoved()
        {
            // Arrange
            var activity1 = new Activity
            {
                Type = ActivityType.MessageReaction,
                ReactionsRemoved = new List<MessageReaction> { new() },
                Name = "1",
                Recipient = new() { Id = "recipientId" },
                Conversation = new() { Id = "conversationId" },
                From = new() { Id = "fromId" },
                ChannelId = "channelId"
            };
            var activity2 = new Activity
            {
                Type = ActivityType.MessageReaction,
                Recipient = new() { Id = "recipientId" },
                Conversation = new() { Id = "conversationId" },
                From = new() { Id = "fromId" },
                ChannelId = "channelId"
            };
            var activity3 = new Activity
            {
                Type = ActivityType.Message,
                Recipient = new() { Id = "recipientId" },
                Conversation = new() { Id = "conversationId" },
                From = new() { Id = "fromId" },
                ChannelId = "channelId"
            };
            var agenticActivity = new Activity
            {
                Type = ActivityTypes.MessageReaction,
                ReactionsRemoved = new List<MessageReaction> { new() },
                Name = "agentic1",
                Recipient = new() { Id = "recipientId", Role = RoleTypes.AgenticUser },
                Conversation = new() { Id = "conversationId" },
                From = new() { Id = "fromId" },
                ChannelId = "channelId"
            };

            var adapter = new NotImplementedAdapter();
            var turnContext1 = new TurnContext(adapter, activity1);
            var turnContext2 = new TurnContext(adapter, activity2);
            var turnContext3 = new TurnContext(adapter, activity3);
            var agenticTurnContext = new TurnContext(adapter, agenticActivity);
            var turnState = TurnStateConfig.GetTurnStateWithConversationStateAsync(turnContext1);
            var app = new AgentApplication(new(() => turnState.Result)
            {
                RemoveRecipientMention = false,
                StartTypingTimer = false,
            });

            var names = new List<string>();
            var agenticNames = new List<string>();

            // agentic
            app.OnMessageReactionsRemoved((context, _, _) =>
            {
                agenticNames.Add(context.Activity.Name);
                return Task.CompletedTask;
            }, isAgenticOnly: true);

            // non-agentic
            app.OnMessageReactionsRemoved((context, _, _) =>
            {
                names.Add(context.Activity.Name);
                return Task.CompletedTask;
            });

            // Act
            await app.OnTurnAsync(turnContext1, CancellationToken.None);
            await app.OnTurnAsync(turnContext2, CancellationToken.None);
            await app.OnTurnAsync(turnContext3, CancellationToken.None);
            await app.OnTurnAsync(agenticTurnContext, CancellationToken.None);

            // Assert
            Assert.Single(names);
            Assert.Equal("1", names[0]);

            Assert.Single(agenticNames);
            Assert.Equal("agentic1", agenticNames[0]);
        }

        [Fact]
        public async Task Test_OnHandoff()
        {
            // Arrange
            IActivity[] activitiesToSend = null;
            void CaptureSend(IActivity[] arg)
            {
                activitiesToSend = arg;
            }
            var adapter = new SimpleAdapter(CaptureSend);
            var activity1 = new Activity
            {
                Type = ActivityType.Invoke,
                Name = "handoff/action",
                Value = new { Continuation = "test" },
                Id = "test",
                Recipient = new() { Id = "recipientId" },
                Conversation = new() { Id = "conversationId" },
                From = new() { Id = "fromId" },
                ChannelId = "channelId"
            };
            var activity2 = new Activity
            {
                Type = ActivityType.Event,
                Name = "actionableMessage/executeAction",
                Recipient = new() { Id = "recipientId" },
                Conversation = new() { Id = "conversationId" },
                From = new() { Id = "fromId" },
                ChannelId = "channelId"
            };
            var activity3 = new Activity
            {
                Type = ActivityType.Invoke,
                Name = "composeExtension/queryLink",
                Recipient = new() { Id = "recipientId" },
                Conversation = new() { Id = "conversationId" },
                From = new() { Id = "fromId" },
                ChannelId = "channelId"
            };
            var agenticActivity = new Activity
            {
                Type = ActivityTypes.Invoke,
                Name = "handoff/action",
                Value = new { Continuation = "test" },
                Id = "agentic test",
                Recipient = new() { Id = "recipientId", Role = RoleTypes.AgenticUser },
                Conversation = new() { Id = "conversationId" },
                From = new() { Id = "fromId" },
                ChannelId = "channelId"
            };

            var turnContext1 = new TurnContext(adapter, activity1);
            var turnContext2 = new TurnContext(adapter, activity2);
            var turnContext3 = new TurnContext(adapter, activity3);
            var agenticTurnContext = new TurnContext(adapter, agenticActivity);
            var expectedInvokeResponse = new InvokeResponse
            {
                Status = 200
            };
            var turnState = TurnStateConfig.GetTurnStateWithConversationStateAsync(turnContext1);
            var app = new AgentApplication(new(() => turnState.Result)
            {
                RemoveRecipientMention = false,
                StartTypingTimer = false,
            });


            var ids = new List<string>();
            var agenticIds = new List<string>();

            // agentic
            app.OnHandoff((turnContext, _, _, _) =>
            {
                agenticIds.Add(turnContext.Activity.Id);
                return Task.CompletedTask;
            }, isAgenticOnly: true);

            // non-agentic
            app.OnHandoff((turnContext, _, _, _) =>
            {
                ids.Add(turnContext.Activity.Id);
                return Task.CompletedTask;
            });

            // Act
            await app.OnTurnAsync(turnContext1, CancellationToken.None);
            await app.OnTurnAsync(turnContext2, CancellationToken.None);
            await app.OnTurnAsync(turnContext3, CancellationToken.None);
            await app.OnTurnAsync(agenticTurnContext, CancellationToken.None);

            // Assert
            Assert.Single(ids);
            Assert.Equal("test", ids[0]);
            Assert.NotNull(activitiesToSend);
            Assert.Single(activitiesToSend);
            Assert.Equal("invokeResponse", activitiesToSend[0].Type);
            Assert.Equivalent(expectedInvokeResponse, activitiesToSend[0].Value);

            Assert.Single(agenticIds);
            Assert.Equal("agentic test", agenticIds[0]);
        }
    }
}<|MERGE_RESOLUTION|>--- conflicted
+++ resolved
@@ -488,7 +488,7 @@
             };
             var agenticActivity = new Activity
             {
-                Type = ActivityTypes.Message,
+                Type = ActivityType.Message,
                 Recipient = new() { Id = "recipientId", Role = RoleTypes.AgenticUser },
                 Conversation = new() { Id = "conversationId" },
                 From = new() { Id = "fromId" },
@@ -507,21 +507,17 @@
             });
 
             var types = new List<string>();
-<<<<<<< HEAD
+            var agenticTypes = new List<string>();
+
+            // Agentic
             app.OnActivity(ActivityType.Message, (context, _, _) =>
-=======
-            var agenticTypes = new List<string>();
-
-            // Agentic
-            app.OnActivity(ActivityTypes.Message, (context, _, _) =>
             {
                 agenticTypes.Add(context.Activity.Type);
                 return Task.CompletedTask;
             }, isAgenticOnly: true);
 
             // Non-agentic
-            app.OnActivity(ActivityTypes.Message, (context, _, _) =>
->>>>>>> f0ffae59
+            app.OnActivity(ActivityType.Message, (context, _, _) =>
             {
                 types.Add(context.Activity.Type);
                 return Task.CompletedTask;
@@ -534,14 +530,10 @@
 
             // Assert
             Assert.Single(types);
-<<<<<<< HEAD
             Assert.Equal(ActivityType.Message, types[0]);
-=======
-            Assert.Equal(ActivityTypes.Message, types[0]);
 
             Assert.Single(agenticTypes);
-            Assert.Equal(ActivityTypes.Message, agenticTypes[0]);
->>>>>>> f0ffae59
+            Assert.Equal(ActivityType.Message, agenticTypes[0]);
         }
 
         [Fact]
@@ -566,7 +558,7 @@
             };
             var agenticActivity = new Activity
             {
-                Type = ActivityTypes.Message,
+                Type = ActivityType.Message,
                 Recipient = new() { Id = "recipientId", Role = RoleTypes.AgenticUser },
                 Conversation = new() { Id = "conversationId" },
                 From = new() { Id = "fromId" },
@@ -608,14 +600,10 @@
 
             // Assert
             Assert.Single(types);
-<<<<<<< HEAD
             Assert.Equal(ActivityType.Message, types[0]);
-=======
-            Assert.Equal(ActivityTypes.Message, types[0]);
 
             Assert.Single(agenticTypes);
-            Assert.Equal(ActivityTypes.Message, agenticTypes[0]);
->>>>>>> f0ffae59
+            Assert.Equal(ActivityType.Message, agenticTypes[0]);
         }
 
         [Fact]
@@ -641,7 +629,7 @@
             };
             var agenticActivity = new Activity
             {
-                Type = ActivityTypes.Message,
+                Type = ActivityType.Message,
                 Name = "Message",
                 Recipient = new() { Id = "recipientId", Role = RoleTypes.AgenticUser },
                 Conversation = new() { Id = "conversationId" },
@@ -684,14 +672,10 @@
 
             // Assert
             Assert.Single(types);
-<<<<<<< HEAD
             Assert.Equal(ActivityType.Message, types[0]);
-=======
-            Assert.Equal(ActivityTypes.Message, types[0]);
 
             Assert.Single(agenticTypes);
-            Assert.Equal(ActivityTypes.Message, agenticTypes[0]);
->>>>>>> f0ffae59
+            Assert.Equal(ActivityType.Message, agenticTypes[0]);
         }
 
         [Fact]
@@ -737,7 +721,7 @@
             var types = new List<string>();
             app.OnActivity(new MultipleRouteSelector
             {
-                Strings = [ActivityType.Invoke],
+                Strings = new[] { ActivityType.Invoke },
                 Regexes = new[] { new Regex("^message$") },
                 RouteSelectors = new RouteSelector[] { (context, _) => Task.FromResult(context.Activity?.Name != null) },
             },
@@ -791,7 +775,7 @@
             };
             var agenticActivity = new Activity
             {
-                Type = ActivityTypes.ConversationUpdate,
+                Type = ActivityType.ConversationUpdate,
                 MembersAdded = new List<ChannelAccount> { new() },
                 Name = "agentic1",
                 Recipient = new() { Id = "recipientId", Role = RoleTypes.AgenticUser },
@@ -875,7 +859,7 @@
             };
             var agenticActivity = new Activity
             {
-                Type = ActivityTypes.ConversationUpdate,
+                Type = ActivityType.ConversationUpdate,
                 MembersRemoved = new List<ChannelAccount> { new() },
                 Name = "agentic1",
                 Recipient = new() { Id = "recipientId", Role = RoleTypes.AgenticUser },
@@ -997,7 +981,7 @@
             };
             var agenticActivity = new Activity
             {
-                Type = ActivityTypes.Message,
+                Type = ActivityType.Message,
                 Text = "hello",
                 Recipient = new() { Id = "recipientId", Role = RoleTypes.AgenticUser },
                 Conversation = new() { Id = "conversationId" },
@@ -1135,7 +1119,7 @@
             };
             var agenticActivity = new Activity
             {
-                Type = ActivityTypes.Message,
+                Type = ActivityType.Message,
                 Text = "agentic hello",
                 Recipient = new() { Id = "recipientId", Role = RoleTypes.AgenticUser },
                 Conversation = new() { Id = "conversationId" },
@@ -1209,7 +1193,7 @@
             };
             var agenticActivity = new Activity
             {
-                Type = ActivityTypes.Message,
+                Type = ActivityType.Message,
                 Text = "agentic hello",
                 Recipient = new() { Id = "recipientId", Role = RoleTypes.AgenticUser },
                 Conversation = new() { Id = "conversationId" },
@@ -1358,7 +1342,7 @@
             };
             var agenticActivity = new Activity
             {
-                Type = ActivityTypes.MessageReaction,
+                Type = ActivityType.MessageReaction,
                 ReactionsAdded = new List<MessageReaction> { new() },
                 Name = "agentic1",
                 Recipient = new() { Id = "recipientId", Role = RoleTypes.AgenticUser },
@@ -1442,7 +1426,7 @@
             };
             var agenticActivity = new Activity
             {
-                Type = ActivityTypes.MessageReaction,
+                Type = ActivityType.MessageReaction,
                 ReactionsRemoved = new List<MessageReaction> { new() },
                 Name = "agentic1",
                 Recipient = new() { Id = "recipientId", Role = RoleTypes.AgenticUser },
@@ -1535,7 +1519,7 @@
             };
             var agenticActivity = new Activity
             {
-                Type = ActivityTypes.Invoke,
+                Type = ActivityType.Invoke,
                 Name = "handoff/action",
                 Value = new { Continuation = "test" },
                 Id = "agentic test",
