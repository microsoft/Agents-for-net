﻿// Copyright (c) Microsoft Corporation. All rights reserved.
// Licensed under the MIT License.

using Microsoft.Agents.Connector;
using Microsoft.Agents.Connector.Types;
using Microsoft.Agents.Core.Models;
using Moq;
using System;
using System.Collections.Generic;
using System.Security.Claims;
using System.Threading;
using System.Threading.Tasks;
using Xunit;

namespace Microsoft.Agents.Builder.Tests
{
    public class ChannelServiceAdapterBaseTests
    {
        bool _callbackInvoked = false;

        private readonly ConversationReference _reference = new ConversationReference
        {
            Conversation = new ConversationAccount(id: "conversation-id"),
            ActivityId = "activity-id"
        };

        private readonly Activity _activity = new Activity
        {
            Conversation = new ConversationAccount(),
            ServiceUrl = "MyServiceUrl"
        };

        [Fact]
        public async Task UpdateActivityAsync_ShouldReturnUpdatedResource()
        {
            //Arrange
            var expectedResponseMessage = "updateResourceId";

            var adapter = new TestChannelAdapter(new Mock<IChannelServiceClientFactory>().Object);
            var context = new TurnContext(adapter, new Activity());
            context.Services.Set<IConnectorClient>(CreateMockConnectorClient().Object);

            //Act
            var result = await context.Adapter.UpdateActivityAsync(context, new Activity(), default);

            //Assert
            Assert.Equal(expectedResponseMessage, result.Id);
        }

        [Fact]
        public async Task UpdateActivityAsync_ShouldThrowOnNullContext()
        {
            //Arrange
            var adapter = new TestChannelAdapter(new Mock<IChannelServiceClientFactory>().Object);
            var context = new TurnContext(adapter, new Activity());

            //Assert
            await Assert.ThrowsAsync<ArgumentNullException>(async () => await adapter.UpdateActivityAsync(null, new Activity(), CancellationToken.None));
        }

        [Fact]
        public async Task UpdateActivityAsync_ShouldThrowOnNullActivity()
        {
            //Arrange
            var adapter = new TestChannelAdapter(new Mock<IChannelServiceClientFactory>().Object);
            var context = new TurnContext(adapter, new Activity());

            //Assert
            await Assert.ThrowsAsync<ArgumentNullException>(async () => await adapter.UpdateActivityAsync(context, null, CancellationToken.None));
        }

        [Fact]
        public async Task DeleteActivityAsync_ShouldCompleteTask()
        {
            //Arrange
            var connectorClient = CreateMockConnectorClient();
            var adapter = new TestChannelAdapter(new Mock<IChannelServiceClientFactory>().Object);
            var context = new TurnContext(adapter, new Activity());
            context.Services.Set<IConnectorClient>(connectorClient.Object);

            //Act
            await context.Adapter.DeleteActivityAsync(context, _reference, default);

            //Assert
            connectorClient.Verify(
                c => c.Conversations.DeleteActivityAsync("conversation-id", "activity-id", It.IsAny<CancellationToken>()),
                Times.Once
            );
        }

        [Fact]
        public async Task DeleteActivityAsync_ShouldThrowOnNullContext()
        {
            //Arrange
            var adapter = new TestChannelAdapter(new Mock<IChannelServiceClientFactory>().Object);
            var context = new TurnContext(adapter, new Activity());

            //Assert
            await Assert.ThrowsAsync<ArgumentNullException>(async () => await context.Adapter.DeleteActivityAsync(null, _reference, CancellationToken.None));
        }

        [Fact]
        public async Task DeleteActivityAsync_ShouldThrowOnNullReference()
        {
            //Arrange
            var adapter = new TestChannelAdapter(new Mock<IChannelServiceClientFactory>().Object);
            var context = new TurnContext(adapter, new Activity());

            //Assert
            await Assert.ThrowsAsync<ArgumentNullException>(async () => await context.Adapter.DeleteActivityAsync(context, null, CancellationToken.None));
        }

        [Fact]
        public async Task ContinueConversationAsync_ShouldSendMessageWithBotId()
        {
            // Arrange
            _callbackInvoked = false;
            var adapter = new TestChannelAdapter(CreateMockChannelServiceClientFactory().Object);
                  
            //Act
            await adapter.ContinueConversationAsync("MyBot", _reference, ContinueCallback, default);
            
            //Assert
            Assert.True(_callbackInvoked);
        }

        [Fact]
        public async Task ContinueConversationAsync_ShouldSendMessageWithClaims()
        {
            // Arrange
            _callbackInvoked = false;
            var adapter = new TestChannelAdapter(CreateMockChannelServiceClientFactory().Object);

            var claimsIdentity = new ClaimsIdentity(new List<Claim>
            {
                new Claim("aud", "MyBot"),
                new Claim("appId", "MyBot")
            });

            //Act
            await adapter.ContinueConversationAsync(claimsIdentity, _reference, ContinueCallback, default);

            //Assert
            Assert.True(_callbackInvoked);
        }

        [Fact]
        public async Task ContinueConversationAsync_ShouldSendMessageWithAudience()
        {
            // Arrange
            _callbackInvoked = false;
            var adapter = new TestChannelAdapter(CreateMockChannelServiceClientFactory().Object);

            var claimsIdentity = new ClaimsIdentity(new List<Claim>
            {
                new Claim("aud", "MyBot"),
                new Claim("appId", "MyBot")
            });

            //Act
            await adapter.ContinueConversationAsync(claimsIdentity, _reference, "MyAudience", ContinueCallback, default);

            //Assert
            Assert.True(_callbackInvoked);
        }

        [Fact]
        public async Task ContinueConversationAsync_ShouldSendMessageWithBotIdAndActivity()
        {
            // Arrange
            _callbackInvoked = false;
            var adapter = new TestChannelAdapter(CreateMockChannelServiceClientFactory().Object);

            //Act
            await adapter.ContinueConversationAsync("MyBot", _activity, ContinueCallback, default);

            //Assert
            Assert.True(_callbackInvoked);
        }

        [Fact]
        public async Task ContinueConversationAsync_ShouldSendMessageWithClaimsAndActivity()
        {
            // Arrange
            _callbackInvoked = false;
            var adapter = new TestChannelAdapter(CreateMockChannelServiceClientFactory().Object);

            var claimsIdentity = new ClaimsIdentity(new List<Claim>
            {
                new Claim("aud", "MyBot"),
                new Claim("appId", "MyBot")
            });

            //Act
            await adapter.ContinueConversationAsync(claimsIdentity, _activity, ContinueCallback, default);

            //Assert
            Assert.True(_callbackInvoked);
        }

        [Fact]
        public async Task ContinueConversationAsync_ShouldSendMessageWithClaimsAudienceAndActivity()
        {
            // Arrange
            _callbackInvoked = false;
            var adapter = new TestChannelAdapter(CreateMockChannelServiceClientFactory().Object);

            var claimsIdentity = new ClaimsIdentity(new List<Claim>
            {
                new Claim("aud", "MyBot"),
                new Claim("appId", "MyBot")
            });

            //Act
            await adapter.ContinueConversationAsync(claimsIdentity, _activity, "MyAudience", ContinueCallback, default);

            //Assert
            Assert.True(_callbackInvoked);
        }

        [Fact]
        public async Task CreateConversationAsync_ShouldCreateConversation()
        {
            // Arrange
            _callbackInvoked = false;
            var adapter = new TestChannelAdapter(CreateMockChannelServiceClientFactory().Object);

            var claimsIdentity = new ClaimsIdentity(new List<Claim>
            {
                new Claim("aud", "MyBot"),
                new Claim("appId", "MyBot")
            });

            //Act
            await adapter.CreateConversationAsync("MyBot", "MyChannel", "MyServiceUrl", "MyAudience", new ConversationParameters(), ContinueCallback, default);

            //Assert
            Assert.True(_callbackInvoked);
        }

        [Fact]
<<<<<<< HEAD
        public async Task SendActivitiesAsync_ShouldDelayTasks()
        {
            // Arrange
            var connectorClient = CreateMockConnectorClient();
            var adapter = new TestChannelAdapter(new Mock<IChannelServiceClientFactory>().Object);
            var context = new TurnContext(adapter, new Activity());
            context.Services.Set<IConnectorClient>(connectorClient.Object);
            var activities = new Activity[]
            {
                new Activity(type: ActivityTypes.Delay, value: 2000)
            };

            var stopwatch = new System.Diagnostics.Stopwatch();

            //Total execution time
            var expectedTotalDelay = 2000;
            var marginOfError = 200; // Allow a small margin for system overhead

            // Act
            stopwatch.Start();
            await adapter.SendActivitiesAsync(context, activities, CancellationToken.None);
            stopwatch.Stop();
            var elapsedMilliseconds = stopwatch.ElapsedMilliseconds;

            // Assert
            Assert.InRange(elapsedMilliseconds, expectedTotalDelay - marginOfError, expectedTotalDelay + marginOfError);
        }

        [Fact]
=======
>>>>>>> 0164f137
        public async Task SendActivitiesAsync_ShouldAddInvokeResponse()
        {
            // Arrange
            var adapter = new TestChannelAdapter(new Mock<IChannelServiceClientFactory>().Object);
            var context = new TurnContext(adapter, new Activity());
            var activities = new Activity[]
            {
                new Activity(type: ActivityTypes.InvokeResponse, value: "invoke response")
            };

            //Act
            await adapter.SendActivitiesAsync(context, activities, CancellationToken.None);

            //Assert
            var invokeResponse = context.StackState.Keys;
            Assert.Contains(ChannelAdapter.InvokeResponseKey, context.StackState.Keys);
        }

        [Fact]
        public async Task SendActivitiesAsync_ShouldReplyActivity()
        {
            // Arrange
            var expectedResponseMessage = "replyResourceId";

            var connectorClient = CreateMockConnectorClient();
            var adapter = new TestChannelAdapter(new Mock<IChannelServiceClientFactory>().Object);
            var context = new TurnContext(adapter, new Activity());
            context.Services.Set<IConnectorClient>(connectorClient.Object);
            var activities = new Activity[]
            {
                new Activity(type: ActivityTypes.Message, value: "reply activity", replyToId: "replyToId")
            };

            //Act
            var responses = await adapter.SendActivitiesAsync(context, activities, CancellationToken.None);

            //Assert
            Assert.Equal(expectedResponseMessage, responses[0].Id);
        }

        [Fact]
        public async Task SendActivitiesAsync_ShouldSendActivity()
        {
            // Arrange
            var expectedResponseMessage = "sendResourceId";

            var connectorClient = CreateMockConnectorClient();
            var adapter = new TestChannelAdapter(new Mock<IChannelServiceClientFactory>().Object);
            var context = new TurnContext(adapter, new Activity());
            context.Services.Set<IConnectorClient>(connectorClient.Object);
            var activities = new Activity[]
            {
                new Activity(type: ActivityTypes.Message, value: "message activity")
            };

            //Act
            var responses = await adapter.SendActivitiesAsync(context, activities, CancellationToken.None);

            //Assert
            Assert.Equal(expectedResponseMessage, responses[0].Id);
        }

        [Fact]
        public async Task SendActivitiesAsync_ShouldThrowOnActivitiesListEmpty()
        {
            // Arrange
            var adapter = new TestChannelAdapter(new Mock<IChannelServiceClientFactory>().Object);
            var context = new TurnContext(adapter, new Activity());

            //Assert
            await Assert.ThrowsAsync<ArgumentException>(async () => await adapter.SendActivitiesAsync(context, [], default));
        }

        private Task ContinueCallback(ITurnContext turnContext, CancellationToken cancellationToken)
        {
            _callbackInvoked = true;
            return Task.CompletedTask;
        }

        private Mock<IConnectorClient> CreateMockConnectorClient()
        {
            // Arrange the Adapter.
            var mockConnectorClient = new Mock<IConnectorClient>();

            // Mock the adapter UpdateActivityAsync method
            mockConnectorClient.Setup(c => c.Conversations.UpdateActivityAsync(It.IsAny<Activity>(), It.IsAny<CancellationToken>()))
                .Returns(Task.FromResult(
                        // Return a well known resourceId so we can assert we capture the right return value.
                        new ResourceResponse("updateResourceId")
                    ));

            // Mock the adapter DeleteActivityAsync method
            mockConnectorClient.Setup(c => c.Conversations.DeleteActivityAsync(It.IsAny<string>(), It.IsAny<string>(), It.IsAny<CancellationToken>()))
                .Returns(Task.CompletedTask) // Simulate the deletion without actual behavior
                .Verifiable(); // Ensure the method is called during the test      

            // Mock the adapter UpdateActivityAsync method
            mockConnectorClient.Setup(c => c.Conversations.CreateConversationAsync(It.IsAny<ConversationParameters>(), It.IsAny<CancellationToken>()))
                .Returns(Task.FromResult(
                        // Return a well known conversation resource so we can assert we capture the right return value.
                        new ConversationResourceResponse("activityId", "serviceUrl", "resourceId")
                    ));

            // Mock the adapter UpdateActivityAsync method
            mockConnectorClient.Setup(c => c.Conversations.ReplyToActivityAsync(It.IsAny<Activity>(), It.IsAny<CancellationToken>()))
                .Returns(Task.FromResult(
                        // Return a well known resourceId so we can assert we capture the right return value.
                        new ResourceResponse("replyResourceId")
                    ));

            // Mock the adapter UpdateActivityAsync method
            mockConnectorClient.Setup(c => c.Conversations.SendToConversationAsync(It.IsAny<Activity>(), It.IsAny<CancellationToken>()))
                .Returns(Task.FromResult(
                        // Return a well known resourceId so we can assert we capture the right return value.
                        new ResourceResponse("sendResourceId")
                    ));

            return mockConnectorClient;
        }

        private Mock<IChannelServiceClientFactory> CreateMockChannelServiceClientFactory()
        {
            var userId = "user-id";
            var connectionName = "connection-name";
            var channelId = "channel-id";
            string magicCode = null;

            var mockUserTokenClient = new Mock<IUserTokenClient>();
            mockUserTokenClient.Setup(
                x => x.GetUserTokenAsync(It.Is<string>(s => s == userId), It.Is<string>(s => s == connectionName), It.Is<string>(s => s == channelId), It.Is<string>(s => s == magicCode), It.IsAny<CancellationToken>()))
                .ReturnsAsync(new TokenResponse { ChannelId = channelId, ConnectionName = connectionName, Token = $"TOKEN" });

            var mockChannelServiceClientFactory = new Mock<IChannelServiceClientFactory>();
            mockChannelServiceClientFactory.Setup(
                x => x.CreateConnectorClientAsync(It.IsAny<ClaimsIdentity>(), It.IsAny<string>(), It.IsAny<string>(), It.IsAny<CancellationToken>(), It.IsAny<IList<string>>(), It.IsAny<bool>()))
                .ReturnsAsync(CreateMockConnectorClient().Object);
            mockChannelServiceClientFactory.Setup(
                x => x.CreateUserTokenClientAsync(It.IsAny<ClaimsIdentity>(), It.IsAny<CancellationToken>(), It.IsAny<bool>()))
                .ReturnsAsync(mockUserTokenClient.Object);

            return mockChannelServiceClientFactory;
        }

        private class TestChannelAdapter : ChannelServiceAdapterBase
        {
            public TestChannelAdapter(IChannelServiceClientFactory channelServiceClientFactory)
                : base(channelServiceClientFactory)
            {
            }
        }
    } 
}<|MERGE_RESOLUTION|>--- conflicted
+++ resolved
@@ -239,38 +239,6 @@
         }
 
         [Fact]
-<<<<<<< HEAD
-        public async Task SendActivitiesAsync_ShouldDelayTasks()
-        {
-            // Arrange
-            var connectorClient = CreateMockConnectorClient();
-            var adapter = new TestChannelAdapter(new Mock<IChannelServiceClientFactory>().Object);
-            var context = new TurnContext(adapter, new Activity());
-            context.Services.Set<IConnectorClient>(connectorClient.Object);
-            var activities = new Activity[]
-            {
-                new Activity(type: ActivityTypes.Delay, value: 2000)
-            };
-
-            var stopwatch = new System.Diagnostics.Stopwatch();
-
-            //Total execution time
-            var expectedTotalDelay = 2000;
-            var marginOfError = 200; // Allow a small margin for system overhead
-
-            // Act
-            stopwatch.Start();
-            await adapter.SendActivitiesAsync(context, activities, CancellationToken.None);
-            stopwatch.Stop();
-            var elapsedMilliseconds = stopwatch.ElapsedMilliseconds;
-
-            // Assert
-            Assert.InRange(elapsedMilliseconds, expectedTotalDelay - marginOfError, expectedTotalDelay + marginOfError);
-        }
-
-        [Fact]
-=======
->>>>>>> 0164f137
         public async Task SendActivitiesAsync_ShouldAddInvokeResponse()
         {
             // Arrange
