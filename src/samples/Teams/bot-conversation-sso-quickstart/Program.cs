﻿// Copyright (c) Microsoft Corporation. All rights reserved.
// Licensed under the MIT License.

using BotConversationSsoQuickstart;
using BotConversationSsoQuickstart.Bots;
using BotConversationSsoQuickstart.Dialogs;
using Microsoft.Agents.State;
using Microsoft.Agents.Hosting.AspNetCore;
using Microsoft.Agents.Storage;
using Microsoft.Agents.Samples;
using Microsoft.AspNetCore.Builder;
using Microsoft.Extensions.DependencyInjection;
using Microsoft.Extensions.Hosting;
using Microsoft.Extensions.Logging;
using Microsoft.Agents.BotBuilder.Teams;
using Microsoft.Agents.Core.Interfaces;

var builder = WebApplication.CreateBuilder(args);

builder.Services.AddControllers();
builder.Services.AddHttpClient();

builder.Logging.AddConsole();
builder.Logging.AddDebug();

// Add AspNet token validation
builder.Services.AddBotAspNetAuthentication(builder.Configuration);

// Add basic bot functionality
builder.AddBot<TeamsBot<MainDialog>, TeamsSSOAdapter>();

builder.Services.AddSingleton<IMiddleware[]>((sp) =>
{
    return [new TeamsSSOTokenExchangeMiddleware(sp.GetService<IStorage>(), builder.Configuration["ConnectionName"])];
});

// Create the storage we'll be using for User and Conversation state. (Memory is great for testing purposes.)
builder.Services.AddSingleton<IStorage, MemoryStorage>();

<<<<<<< HEAD
// Create the User state. (Used in this bot's Dialog implementation.)
builder.Services.AddTransient<UserState>();

// Create the Conversation state. (Used by the Dialog system itself.)
builder.Services.AddTransient<ConversationState>();
=======
// Create the Conversation state.
builder.Services.AddSingleton<ConversationState>();
>>>>>>> 4f304289

// The Dialog that will be run by the bot.
builder.Services.AddSingleton<MainDialog>();

var app = builder.Build();


if (app.Environment.IsDevelopment())
{
    app.MapGet("/", () => "Microsoft Copilot SDK Sample");
    app.UseDeveloperExceptionPage();
    app.MapControllers().AllowAnonymous();
}
else
{
    app.MapControllers();
}

app.Run();<|MERGE_RESOLUTION|>--- conflicted
+++ resolved
@@ -29,24 +29,17 @@
 // Add basic bot functionality
 builder.AddBot<TeamsBot<MainDialog>, TeamsSSOAdapter>();
 
-builder.Services.AddSingleton<IMiddleware[]>((sp) =>
-{
-    return [new TeamsSSOTokenExchangeMiddleware(sp.GetService<IStorage>(), builder.Configuration["ConnectionName"])];
-});
-
 // Create the storage we'll be using for User and Conversation state. (Memory is great for testing purposes.)
 builder.Services.AddSingleton<IStorage, MemoryStorage>();
 
-<<<<<<< HEAD
-// Create the User state. (Used in this bot's Dialog implementation.)
-builder.Services.AddTransient<UserState>();
-
-// Create the Conversation state. (Used by the Dialog system itself.)
-builder.Services.AddTransient<ConversationState>();
-=======
-// Create the Conversation state.
-builder.Services.AddSingleton<ConversationState>();
->>>>>>> 4f304289
+builder.Services.AddTransient<IMiddleware[]>((sp) =>
+{
+    return 
+    [
+        new AutoSaveStateMiddleware(true, new ConversationState(sp.GetService<IStorage>())),
+        new TeamsSSOTokenExchangeMiddleware(sp.GetService<IStorage>(), builder.Configuration["ConnectionName"])
+    ];
+});
 
 // The Dialog that will be run by the bot.
 builder.Services.AddSingleton<MainDialog>();
