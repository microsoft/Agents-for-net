﻿// Copyright (c) Microsoft Corporation. All rights reserved.
// Licensed under the MIT License.

using Microsoft.Agents.Builder;
using Microsoft.Agents.Builder.App;
using Microsoft.Agents.Builder.App.UserAuth;
using Microsoft.Agents.Builder.State;
using Microsoft.Agents.Builder.UserAuth;
using Microsoft.Agents.Core.Models;
using Microsoft.VisualBasic;
using System;
using System.Net.Http;
using System.Net.Http.Headers;
using System.Text;
using System.Text.Json.Nodes;
using System.Threading;
using System.Threading.Tasks;


public class AuthAgent : AgentApplication
{
    /// <summary>
    /// Default Sign In Name
    /// </summary>
    private string _defaultDisplayName = "Unknown User";

    /// <summary>
    /// Describes the agent registration for the Authorization Agent
    /// This agent will handle the sign-in and sign-out OAuth processes for a user.
    /// </summary>
    /// <param name="options">AgentApplication Configuration objects to configure and setup the Agent Application</param>
    public AuthAgent(AgentApplicationOptions options) : base(options)
    {
<<<<<<< HEAD
         // During setup of the Agent Application, Register Event Handlers for the Agent. 
         // For this example we will register a welcome message for the user when they join the conversation, then configure sign-in and sign-out commands.
         // Additionally, we will add events to handle notifications of sign-in success and failure,  these notifications will report the local log instead of back to the calling agent. .

         // This handler should only register events and setup state as it can be called multiple times before agent events are invoked. 
        
        // When a conversation update event is triggered. This happens for new conversations to when members are added/removed.
        OnConversationUpdate(ConversationUpdateEvents.MembersAdded, WelcomeMessageAsync);

        // Handles the user sending a Login or LogOut command using the specific keywords '-signout'.
        // For Auto, this is counter-productive and not recommended. For this sample, it's so that a
        // the entire flow can be shown repeatedly.
=======
        // During setup of the Agent Application, Register Event Handlers for the Agent. 
        // For this example we will register a welcome message for the user when they join the conversation, then configure sign-in and sign-out commands.
        // Additionally, we will add events to handle notifications of sign-in success and failure,  these notifications will report the local log instead of back to the calling agent.

        // This handler should only register events and setup state as it can be called multiple times before agent events are invoked. 
        
        // When a conversation update event is triggered. 
        OnConversationUpdate(ConversationUpdateEvents.MembersAdded, WelcomeMessageAsync);

        // Demonstrates the use of Per-Route Auto sign-in.  This will automatically get a token using the indicated OAuth handler for this message route.
        // This Route will automatically get a token using the "me" UserAuthorization.Handler in config.
        OnMessage("-me", OnMe, autoSignInHandler: "me");

        // Handles the user sending a SignOut command using the specific keywords '-signout'
>>>>>>> 75577b74
        OnMessage("-signout", async (turnContext, turnState, cancellationToken) =>
        {
            // Force a user signout to reset the user state
            // This is needed to reset the token in Azure Bot Services if needed. 
            // Typically this wouldn't be need in a production Agent.  Made available to assist it starting from scratch.
            await UserAuthorization.SignOutUserAsync(turnContext, turnState, cancellationToken: cancellationToken);
            await UserAuthorization.SignOutUserAsync(turnContext, turnState, "me", cancellationToken: cancellationToken);
            await turnContext.SendActivityAsync("You have signed out", cancellationToken: cancellationToken);
<<<<<<< HEAD
        }, rank: RouteRank.First);

        
        // The UserAuthorization Class provides methods and properties to manage and access user authentication tokens
        // You can use this class to interact with the authentication process, including signing in and signing out users, accessing tokens, and handling authentication events.

        // Register Events for SignIn on the authentication class to track the status of the user, notify the user of the status of their authentication process,
        // or log the status of the authentication process.
        // In the case of Auto, a failure critical to the user.  This handler should be used to Handoff, or display an informative message to the user
        // about what to do (email, call, try again later, etc...).
=======
        }, rank: RouteRank.Last);

        // Registers a general event handler that will pick up any message activity that is not covered by the previous events handlers. 
        OnActivity(ActivityTypes.Message, OnMessageAsync, rank: RouteRank.Last);

        // The UserAuthorization Class provides methods and properties to manage and access user authorization tokens
        // You can use this class to interact with the UserAuthorization process, including signing in and signing out users, accessing tokens, and handling authorization events.

        // Register Events for SignIn Failure on the UserAuthorization class to notify the Agent in the event of an OAuth failure.
        // For a production Agent, this would typically be used to provide instructions to the end-user.  For example, call/email or
        // handoff to a live person (depending on Agent capabilities).
>>>>>>> 75577b74
        UserAuthorization.OnUserSignInFailure(OnUserSignInFailure);
    }

    /// <summary>
    /// This method is called to handle the conversation update event when a new member is added to or removed from the conversation.
    /// </summary>
    /// <param name="turnContext"><see cref="ITurnContext"/></param>
    /// <param name="turnState"><see cref="ITurnState"/></param>
    /// <param name="cancellationToken"><see cref="CancellationToken"/></param>
    private async Task WelcomeMessageAsync(ITurnContext turnContext, ITurnState turnState, CancellationToken cancellationToken)
    {
        // In this example, we will send a welcome message to the user when they join the conversation.
        // We do this by iterating over the incoming activity members added to the conversation and checking if the member is not the agent itself.
        // Then a greeting notice is provided to each new member of the conversation.
        
        foreach (ChannelAccount member in turnContext.Activity.MembersAdded)
        {
            if (member.Id != turnContext.Activity.Recipient.Id)
            {
<<<<<<< HEAD
                string displayName = await GetDisplayName(turnContext, turnState);
=======
                string displayName = await GetDisplayName();
>>>>>>> 75577b74
                StringBuilder sb = new StringBuilder();
                sb.AppendLine($"Welcome to the AutoSignIn Example, **{displayName}**!");
                sb.AppendLine("This Agent automatically signs you in when you first connect.");
                sb.AppendLine("You can use the following commands to interact with the agent:");
                sb.AppendLine("**-me**: Displays detailed information using a different OAuth Token.");
                sb.AppendLine("**-signout**: Sign out of the agent and force it to reset the login flow on next message.");
                if (displayName.Equals(_defaultDisplayName))
                {
                    sb.AppendLine("**WARNING: We were unable to get your display name with the current access token.. please use the -signout command before proceeding**");
                }
                sb.AppendLine("");
                sb.AppendLine("Type anything else to see the agent echo back your message.");
                await turnContext.SendActivityAsync(MessageFactory.Text(sb.ToString()), cancellationToken);
                sb.Clear();
            }
        }
    }

    /// Handles -me, using a different OAuthConnection to show Per-Route OAuth. 
    /// </summary>
    /// <param name="turnContext"><see cref="ITurnContext"/></param>
    /// <param name="turnState"><see cref="ITurnState"/></param>
    /// <param name="cancellationToken"><see cref="CancellationToken"/></param>
    /// <returns></returns>
    private async Task OnMe(ITurnContext turnContext, ITurnState turnState, CancellationToken cancellationToken)
    {
<<<<<<< HEAD
        // When Auto Sign in is properly configured, the user will be automatically signed in when they first connect to the agent using the
        // default handler chosen in the UserAuthorization configuration.
        // IMPORTANT: The ReadMe associated with this sample, instructs you on configuring the Azure Bot Service Registration with the scopes
        // to allow you to read your own information from Graph.  you must have completed that for this sample to work correctly. 

        // With AutoSignIn, if we got this far, the UserAuthorization.GetTurnTokenForCaller can be used throughout the turn
        // to get a non-expired token.  GetTurnTokenForCaller will handle refreshing the token if needed.
        string displayName = await GetDisplayName(turnContext, turnState);
=======
        // If the sign in is successful, the user will be signed in and the token will be available from the UserAuthorization.GetTurnToken("me") call. 
        // If the sign in was not successful, this won't be reached.  Instead, OnUserSignInFailure route would have been called.

        // For this sample, two OAuth Connections are setup to demonstrate multiple OAuth Connections and Auto SignIn handling and routing.
        // For ease of setup, both connections are using the same App Reg for API Permissions.  In a real Agent, these would be using different
        // App Registrations with different permissions. In this cases, we are using two different tokens to access external services.

        var displayName = await GetDisplayName();
        var graphInfo = await GetGraphInfo("me");

        // Just to verify "auto" handler setup.  This wouldn't be needed in a production Agent and here just to verify sample setup.
        if (displayName.Equals(_defaultDisplayName) || graphInfo == null)
        {
            await turnContext.SendActivityAsync($"Failed to get information from handlers '{UserAuthorization.DefaultHandlerName}' and/or 'me'. \nDid you update the scope correctly in Azure bot Service?. If so type in -signout to force signout the current user", cancellationToken: cancellationToken);
            return;
        }

        // Just to verify we in fact have two different tokens.  This wouldn't be needed in a production Agent and here just to verify sample setup.
        if (UserAuthorization.GetTurnToken(UserAuthorization.DefaultHandlerName) == UserAuthorization.GetTurnToken("me"))
        {
            await turnContext.SendActivityAsync($"It would seem '{UserAuthorization.DefaultHandlerName}' and 'me' are using the same OAuth Connection", cancellationToken: cancellationToken);
        }

        var meInfo = $"Name: {displayName}\r\nJob Title: {graphInfo["jobTitle"].GetValue<string>()}\r\nEmail: {graphInfo["mail"].GetValue<string>()}";
        await turnContext.SendActivityAsync(meInfo, cancellationToken: cancellationToken);
    }

    /// <summary>
    /// Handles general message loop. 
    /// </summary>
    /// <param name="turnContext"><see cref="ITurnContext"/></param>
    /// <param name="turnState"><see cref="ITurnState"/></param>
    /// <param name="cancellationToken"><see cref="CancellationToken"/></param>
    /// <returns></returns>
    private async Task OnMessageAsync(ITurnContext turnContext, ITurnState turnState, CancellationToken cancellationToken)
    {
        // When Auto Sign in is properly configured, the user will be automatically signed in when they first connect to the agent using the default handler chosen in the UserAuthorization configuration.
        // IMPORTANT: The ReadMe associated with this sample, instructs you on configuring the Azure Bot Service Registration with the scopes to allow you to read your own information from Graph.  you must have completed that for this sample to work correctly. 

        // If the sign in is successful, the user will be signed in and the token will be available from the UserAuthorization.GetTurnToken(DefaultHandlerName) call. 
        // If the sign in was not successful, this won't be reached.  Instead, OnUserSignInFailure route would have been called. 
        
        // We have the access token, now try to get your user name from graph. 
        string displayName = await GetDisplayName();
>>>>>>> 75577b74
        if (displayName.Equals(_defaultDisplayName))
        {
            // Handle error response from Graph API
            await turnContext.SendActivityAsync($"Failed to get user information from Graph API \nDid you update the scope correctly in Azure bot Service?. If so type in -signout to force signout the current user", cancellationToken: cancellationToken);
            return;
        }

        // Now Echo back what was said with your display name. 
        await turnContext.SendActivityAsync($"**{displayName} said:** {turnContext.Activity.Text}", cancellationToken: cancellationToken);
    }

    /// <summary>
    /// This method is called when the sign-in process fails with an error indicating why . 
    /// </summary>
    /// <param name="turnContext"></param>
    /// <param name="turnState"></param>
    /// <param name="handlerName"></param>
    /// <param name="response"></param>
    /// <param name="initiatingActivity"></param>
    /// <param name="cancellationToken"></param>
    /// <returns></returns>
    private async Task OnUserSignInFailure(ITurnContext turnContext, ITurnState turnState, string handlerName, SignInResponse response, IActivity initiatingActivity, CancellationToken cancellationToken)
    {
<<<<<<< HEAD
        // Raise a notification to the user that the sign-in process failed.  Depending on the SignInResponse.Cause, what it sent to the user could vary:
        // Cause == AuthExceptionReason.Timeout indicates the user didn't perform the OAuth SignIn in time, and could be retried.
        // Cause == AuthExceptionReason.InvalidSignIn indicates (typically for non-Teams channels) that the 6-digit code was incorrect and can be retried.
        // Anything else is likely a configuration or possibly some request error.
        await turnContext.SendActivityAsync($"Sign In: Failed to login to '{handlerName}': {response.Cause}", cancellationToken: cancellationToken);
=======
        // Raise a notification to the user that the sign-in process failed.
        await turnContext.SendActivityAsync($"Sign In: Failed to login to '{handlerName}': {response.Cause}/{response.Error.Message}", cancellationToken: cancellationToken);
>>>>>>> 75577b74
    }

    /// <summary>
    /// Gets the display name of the user from the Graph API using the access token.
    /// </summary>
<<<<<<< HEAD
    /// <param name="turnContext"><see cref="ITurnState"/></param>
    /// <returns></returns>
    private async Task<string> GetDisplayName(ITurnContext turnContext, ITurnState turnState)
    {
        string displayName = _defaultDisplayName;

        // Use UserAuthorization.GetTurnTokenForCaller whenever you need to use the token immediately.  This token is retrieved
        // at turn start.  But, during long running operations the token could expire, and GetTurnTokenForCaller will automatically
        // refresh the token.
        string accessToken = await UserAuthorization.GetTurnTokenForCaller(turnContext, turnState, UserAuthorization.DefaultHandlerName);
        
=======
    private async Task<string> GetDisplayName()
    {
        string displayName = _defaultDisplayName;
        var graphInfo = await GetGraphInfo(UserAuthorization.DefaultHandlerName);
        if (graphInfo != null)
        {
            displayName = graphInfo!["displayName"].GetValue<string>();
        }
        return displayName;
    }

    private async Task<JsonNode> GetGraphInfo(string handleName)
    {
        string accessToken = UserAuthorization.GetTurnToken(handleName);
>>>>>>> 75577b74
        string graphApiUrl = $"https://graph.microsoft.com/v1.0/me";
        try
        {
            using HttpClient client = new();
            client.DefaultRequestHeaders.Authorization = new AuthenticationHeaderValue("Bearer", accessToken);
            HttpResponseMessage response = await client.GetAsync(graphApiUrl);
            if (response.IsSuccessStatusCode)
            {
                var content = await response.Content.ReadAsStringAsync();
                return JsonNode.Parse(content);
            }
        }
        catch (Exception ex)
        {
            // Handle error response from Graph API
            System.Diagnostics.Trace.WriteLine($"Error getting display name: {ex.Message}");
        }
        return null;
    }
}<|MERGE_RESOLUTION|>--- conflicted
+++ resolved
@@ -31,20 +31,6 @@
     /// <param name="options">AgentApplication Configuration objects to configure and setup the Agent Application</param>
     public AuthAgent(AgentApplicationOptions options) : base(options)
     {
-<<<<<<< HEAD
-         // During setup of the Agent Application, Register Event Handlers for the Agent. 
-         // For this example we will register a welcome message for the user when they join the conversation, then configure sign-in and sign-out commands.
-         // Additionally, we will add events to handle notifications of sign-in success and failure,  these notifications will report the local log instead of back to the calling agent. .
-
-         // This handler should only register events and setup state as it can be called multiple times before agent events are invoked. 
-        
-        // When a conversation update event is triggered. This happens for new conversations to when members are added/removed.
-        OnConversationUpdate(ConversationUpdateEvents.MembersAdded, WelcomeMessageAsync);
-
-        // Handles the user sending a Login or LogOut command using the specific keywords '-signout'.
-        // For Auto, this is counter-productive and not recommended. For this sample, it's so that a
-        // the entire flow can be shown repeatedly.
-=======
         // During setup of the Agent Application, Register Event Handlers for the Agent. 
         // For this example we will register a welcome message for the user when they join the conversation, then configure sign-in and sign-out commands.
         // Additionally, we will add events to handle notifications of sign-in success and failure,  these notifications will report the local log instead of back to the calling agent.
@@ -59,7 +45,6 @@
         OnMessage("-me", OnMe, autoSignInHandler: "me");
 
         // Handles the user sending a SignOut command using the specific keywords '-signout'
->>>>>>> 75577b74
         OnMessage("-signout", async (turnContext, turnState, cancellationToken) =>
         {
             // Force a user signout to reset the user state
@@ -68,18 +53,6 @@
             await UserAuthorization.SignOutUserAsync(turnContext, turnState, cancellationToken: cancellationToken);
             await UserAuthorization.SignOutUserAsync(turnContext, turnState, "me", cancellationToken: cancellationToken);
             await turnContext.SendActivityAsync("You have signed out", cancellationToken: cancellationToken);
-<<<<<<< HEAD
-        }, rank: RouteRank.First);
-
-        
-        // The UserAuthorization Class provides methods and properties to manage and access user authentication tokens
-        // You can use this class to interact with the authentication process, including signing in and signing out users, accessing tokens, and handling authentication events.
-
-        // Register Events for SignIn on the authentication class to track the status of the user, notify the user of the status of their authentication process,
-        // or log the status of the authentication process.
-        // In the case of Auto, a failure critical to the user.  This handler should be used to Handoff, or display an informative message to the user
-        // about what to do (email, call, try again later, etc...).
-=======
         }, rank: RouteRank.Last);
 
         // Registers a general event handler that will pick up any message activity that is not covered by the previous events handlers. 
@@ -91,7 +64,6 @@
         // Register Events for SignIn Failure on the UserAuthorization class to notify the Agent in the event of an OAuth failure.
         // For a production Agent, this would typically be used to provide instructions to the end-user.  For example, call/email or
         // handoff to a live person (depending on Agent capabilities).
->>>>>>> 75577b74
         UserAuthorization.OnUserSignInFailure(OnUserSignInFailure);
     }
 
@@ -111,11 +83,7 @@
         {
             if (member.Id != turnContext.Activity.Recipient.Id)
             {
-<<<<<<< HEAD
                 string displayName = await GetDisplayName(turnContext, turnState);
-=======
-                string displayName = await GetDisplayName();
->>>>>>> 75577b74
                 StringBuilder sb = new StringBuilder();
                 sb.AppendLine($"Welcome to the AutoSignIn Example, **{displayName}**!");
                 sb.AppendLine("This Agent automatically signs you in when you first connect.");
@@ -142,16 +110,6 @@
     /// <returns></returns>
     private async Task OnMe(ITurnContext turnContext, ITurnState turnState, CancellationToken cancellationToken)
     {
-<<<<<<< HEAD
-        // When Auto Sign in is properly configured, the user will be automatically signed in when they first connect to the agent using the
-        // default handler chosen in the UserAuthorization configuration.
-        // IMPORTANT: The ReadMe associated with this sample, instructs you on configuring the Azure Bot Service Registration with the scopes
-        // to allow you to read your own information from Graph.  you must have completed that for this sample to work correctly. 
-
-        // With AutoSignIn, if we got this far, the UserAuthorization.GetTurnTokenForCaller can be used throughout the turn
-        // to get a non-expired token.  GetTurnTokenForCaller will handle refreshing the token if needed.
-        string displayName = await GetDisplayName(turnContext, turnState);
-=======
         // If the sign in is successful, the user will be signed in and the token will be available from the UserAuthorization.GetTurnToken("me") call. 
         // If the sign in was not successful, this won't be reached.  Instead, OnUserSignInFailure route would have been called.
 
@@ -159,8 +117,8 @@
         // For ease of setup, both connections are using the same App Reg for API Permissions.  In a real Agent, these would be using different
         // App Registrations with different permissions. In this cases, we are using two different tokens to access external services.
 
-        var displayName = await GetDisplayName();
-        var graphInfo = await GetGraphInfo("me");
+        var displayName = await GetDisplayName(turnContext, turnState);
+        var graphInfo = await GetGraphInfo(turnContext, turnState, "me");
 
         // Just to verify "auto" handler setup.  This wouldn't be needed in a production Agent and here just to verify sample setup.
         if (displayName.Equals(_defaultDisplayName) || graphInfo == null)
@@ -170,7 +128,7 @@
         }
 
         // Just to verify we in fact have two different tokens.  This wouldn't be needed in a production Agent and here just to verify sample setup.
-        if (UserAuthorization.GetTurnToken(UserAuthorization.DefaultHandlerName) == UserAuthorization.GetTurnToken("me"))
+        if (await UserAuthorization.GetTurnTokenForCaller(turnContext, turnState, UserAuthorization.DefaultHandlerName) == await UserAuthorization.GetTurnTokenForCaller(turnContext, turnState, "me"))
         {
             await turnContext.SendActivityAsync($"It would seem '{UserAuthorization.DefaultHandlerName}' and 'me' are using the same OAuth Connection", cancellationToken: cancellationToken);
         }
@@ -195,8 +153,7 @@
         // If the sign in was not successful, this won't be reached.  Instead, OnUserSignInFailure route would have been called. 
         
         // We have the access token, now try to get your user name from graph. 
-        string displayName = await GetDisplayName();
->>>>>>> 75577b74
+        string displayName = await GetDisplayName(turnContext, turnState);
         if (displayName.Equals(_defaultDisplayName))
         {
             // Handle error response from Graph API
@@ -220,38 +177,17 @@
     /// <returns></returns>
     private async Task OnUserSignInFailure(ITurnContext turnContext, ITurnState turnState, string handlerName, SignInResponse response, IActivity initiatingActivity, CancellationToken cancellationToken)
     {
-<<<<<<< HEAD
-        // Raise a notification to the user that the sign-in process failed.  Depending on the SignInResponse.Cause, what it sent to the user could vary:
-        // Cause == AuthExceptionReason.Timeout indicates the user didn't perform the OAuth SignIn in time, and could be retried.
-        // Cause == AuthExceptionReason.InvalidSignIn indicates (typically for non-Teams channels) that the 6-digit code was incorrect and can be retried.
-        // Anything else is likely a configuration or possibly some request error.
-        await turnContext.SendActivityAsync($"Sign In: Failed to login to '{handlerName}': {response.Cause}", cancellationToken: cancellationToken);
-=======
         // Raise a notification to the user that the sign-in process failed.
         await turnContext.SendActivityAsync($"Sign In: Failed to login to '{handlerName}': {response.Cause}/{response.Error.Message}", cancellationToken: cancellationToken);
->>>>>>> 75577b74
     }
 
     /// <summary>
     /// Gets the display name of the user from the Graph API using the access token.
     /// </summary>
-<<<<<<< HEAD
-    /// <param name="turnContext"><see cref="ITurnState"/></param>
-    /// <returns></returns>
     private async Task<string> GetDisplayName(ITurnContext turnContext, ITurnState turnState)
     {
         string displayName = _defaultDisplayName;
-
-        // Use UserAuthorization.GetTurnTokenForCaller whenever you need to use the token immediately.  This token is retrieved
-        // at turn start.  But, during long running operations the token could expire, and GetTurnTokenForCaller will automatically
-        // refresh the token.
-        string accessToken = await UserAuthorization.GetTurnTokenForCaller(turnContext, turnState, UserAuthorization.DefaultHandlerName);
-        
-=======
-    private async Task<string> GetDisplayName()
-    {
-        string displayName = _defaultDisplayName;
-        var graphInfo = await GetGraphInfo(UserAuthorization.DefaultHandlerName);
+        var graphInfo = await GetGraphInfo(turnContext, turnState, UserAuthorization.DefaultHandlerName);
         if (graphInfo != null)
         {
             displayName = graphInfo!["displayName"].GetValue<string>();
@@ -259,10 +195,9 @@
         return displayName;
     }
 
-    private async Task<JsonNode> GetGraphInfo(string handleName)
-    {
-        string accessToken = UserAuthorization.GetTurnToken(handleName);
->>>>>>> 75577b74
+    private async Task<JsonNode> GetGraphInfo(ITurnContext turnContext, ITurnState turnState, string handleName)
+    {
+        string accessToken = await UserAuthorization.GetTurnTokenForCaller(turnContext, turnState, handleName);
         string graphApiUrl = $"https://graph.microsoft.com/v1.0/me";
         try
         {
