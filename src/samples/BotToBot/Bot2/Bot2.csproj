--- conflicted
+++ resolved
@@ -16,17 +16,6 @@
 	</ItemGroup>
 
 	<ItemGroup>
-<<<<<<< HEAD
-    <ProjectReference Include="..\..\..\libraries\Authentication\Authentication.Msal\Microsoft.Agents.Authentication.Msal.csproj" />
-    <ProjectReference Include="..\..\..\libraries\Hosting\AspNetCore\Microsoft.Agents.Hosting.AspNetCore.csproj" />
-  </ItemGroup>
-
-  <ItemGroup>
-    <Content Update="appsettings.json">
-      <CopyToOutputDirectory>Always</CopyToOutputDirectory>
-    </Content>
-  </ItemGroup>
-=======
 		<Content Update="appsettings.Development.json">
 		  <CopyToOutputDirectory>Always</CopyToOutputDirectory>
 		</Content>
@@ -34,6 +23,5 @@
 			<CopyToOutputDirectory>Always</CopyToOutputDirectory>
 		</Content>
 	</ItemGroup>
->>>>>>> bc1d6484
 
 </Project>