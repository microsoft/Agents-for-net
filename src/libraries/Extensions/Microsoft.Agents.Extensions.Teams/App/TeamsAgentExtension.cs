﻿// Copyright (c) Microsoft Corporation. All rights reserved.
// Licensed under the MIT License.

using Microsoft.Agents.Builder;
using Microsoft.Agents.Core.Models;
using Microsoft.Agents.Core.Serialization;
using Microsoft.Agents.Extensions.Teams.Models;
using System;
using System.Threading;
using System.Threading.Tasks;
using Microsoft.Agents.Builder.App;
using Microsoft.Agents.Builder.State;
using Microsoft.Agents.Extensions.Teams.App.Meetings;
using Microsoft.Agents.Extensions.Teams.App.MessageExtensions;
using Microsoft.Agents.Extensions.Teams.App.TaskModules;
using Microsoft.Agents.Core;

namespace Microsoft.Agents.Extensions.Teams.App
{
    /// <summary>
    /// AgentExtension for Microsoft Teams.
    /// </summary>
    public class TeamsAgentExtension : AgentExtension
    {
        private static readonly string CONFIG_FETCH_INVOKE_NAME = "config/fetch";
        private static readonly string CONFIG_SUBMIT_INVOKE_NAME = "config/submit";

        /// <summary>
        /// Creates a new TeamsAgentExtension instance.
        /// To leverage this extension, call <see cref="AgentApplication.RegisterExtension(IAgentExtension)"/> with an instance of this class.
        /// Use the callback method to register routes for handling Teams-specific events.
        /// </summary>
        /// <param name="agentApplication">The agent application to leverage for route registration.</param>
        /// <param name="options">Options for configuring TaskModules.</param>
        public TeamsAgentExtension(AgentApplication agentApplication, TaskModulesOptions? options = null)
        {
            ChannelId = Channels.Msteams;

            AgentApplication = agentApplication;

            Meetings = new Meeting(agentApplication);
            MessageExtensions = new MessageExtension(agentApplication);
            TaskModules = new TaskModule(agentApplication, options);

            Options = options;
        }

        public TaskModulesOptions Options { get; }

        /// <summary>
        /// Fluent interface for accessing Meetings' specific features.
        /// </summary>
        public Meeting Meetings { get; }

        /// <summary>
        /// Fluent interface for accessing Message Extensions' specific features.
        /// </summary>
        public MessageExtension MessageExtensions { get; }

        /// <summary>
        /// Fluent interface for accessing Task Modules' specific features.
        /// </summary>
        public TaskModule TaskModules { get; }

#if !NETSTANDARD
        protected AgentApplication AgentApplication { get; init;}
#else
        protected AgentApplication AgentApplication { get; set;}
#endif

        /// <summary>
        /// Handles conversation update events.
        /// </summary>
        /// <param name="conversationUpdateEvent">Name of the conversation update event to handle, can use <see cref="ConversationUpdateEvents"/>.</param>
        /// <param name="handler">Function to call when the route is triggered.</param>
        /// <param name="rank"></param>
        /// <param name="autoSignInHandlers"></param>
        /// <returns>The AgentExtension instance for chaining purposes.</returns>
        public TeamsAgentExtension OnConversationUpdate(string conversationUpdateEvent, RouteHandler handler, ushort rank = RouteRank.Unspecified, string[] autoSignInHandlers = null)
        {
            AssertionHelpers.ThrowIfNull(handler, nameof(handler));
            AssertionHelpers.ThrowIfNull(conversationUpdateEvent, nameof(conversationUpdateEvent));
            
            RouteSelector routeSelector;
            switch (conversationUpdateEvent)
            {
                case TeamsConversationUpdateEvents.ChannelCreated:
                case TeamsConversationUpdateEvents.ChannelDeleted:
                case TeamsConversationUpdateEvents.ChannelRenamed:
                case TeamsConversationUpdateEvents.ChannelRestored:
                case TeamsConversationUpdateEvents.ChannelShared:
                case TeamsConversationUpdateEvents.ChannelUnshared:
                    {
                        routeSelector = (context, _) => Task.FromResult
                        (
                            context.Activity?.Type == ActivityType.ConversationUpdate
                            && string.Equals(context.Activity?.GetChannelData<TeamsChannelData>()?.EventType, conversationUpdateEvent)
                            && context.Activity?.GetChannelData<TeamsChannelData>()?.Channel != null
                            && context.Activity?.GetChannelData<TeamsChannelData>()?.Team != null
                        );
                        break;
                    }
                case TeamsConversationUpdateEvents.MembersAdded:
                    {
                        routeSelector = (context, _) => Task.FromResult
                        (
                            context.Activity?.Type == ActivityType.ConversationUpdate
                            && context.Activity?.MembersAdded != null
                            && context.Activity.MembersAdded.Count > 0
                        );
                        break;
                    }
                case TeamsConversationUpdateEvents.MembersRemoved:
                    {
                        routeSelector = (context, _) => Task.FromResult
                        (
                            context.Activity?.Type == ActivityType.ConversationUpdate
                            && context.Activity?.MembersRemoved != null
                            && context.Activity.MembersRemoved.Count > 0
                        );
                        break;
                    }
                case TeamsConversationUpdateEvents.TeamRenamed:
                case TeamsConversationUpdateEvents.TeamDeleted:
                case TeamsConversationUpdateEvents.TeamHardDeleted:
                case TeamsConversationUpdateEvents.TeamArchived:
                case TeamsConversationUpdateEvents.TeamUnarchived:
                case TeamsConversationUpdateEvents.TeamRestored:
                    {
                        routeSelector = (context, _) => Task.FromResult
                        (
                            context.Activity?.Type == ActivityType.ConversationUpdate
                            && string.Equals(context.Activity?.GetChannelData<TeamsChannelData>()?.EventType, conversationUpdateEvent)
                            && context.Activity?.GetChannelData<TeamsChannelData>()?.Team != null
                        );
                        break;
                    }
                default:
                    {
                        routeSelector = (context, _) => Task.FromResult
                        (
                            context.Activity?.Type == ActivityType.ConversationUpdate
                            && string.Equals(context.Activity?.GetChannelData<TeamsChannelData>()?.EventType, conversationUpdateEvent)
                        );
                        break;
                    }
            }
            AddRoute(AgentApplication, routeSelector, handler, isInvokeRoute: false, rank, autoSignInHandlers);
            return this;
        }

        /// <summary>
        /// Handles message edit events.
        /// </summary>
        /// <param name="handler">Function to call when the event is triggered.</param>
        /// <param name="rank"></param>
        /// <param name="autoSignInHandlers"></param>
        /// <returns>The AgentExtension instance for chaining purposes.</returns>
        public TeamsAgentExtension OnMessageEdit(RouteHandler handler, ushort rank = RouteRank.Unspecified, string[] autoSignInHandlers = null)
        {
            AssertionHelpers.ThrowIfNull(handler, nameof(handler));
            RouteSelector routeSelector = (turnContext, cancellationToken) =>
            {
                TeamsChannelData teamsChannelData;
                return Task.FromResult(
                    turnContext.Activity.Type == ActivityType.MessageUpdate
                    && (teamsChannelData = turnContext.Activity.GetChannelData<TeamsChannelData>()) != null
                    && string.Equals(teamsChannelData.EventType, "editMessage"));
            };
            AddRoute(AgentApplication, routeSelector, handler, isInvokeRoute: false, rank, autoSignInHandlers);
            return this;
        }

        /// <summary>
        /// Handles message undo soft delete events.
        /// </summary>
        /// <param name="handler">Function to call when the event is triggered.</param>
        /// <param name="rank"></param>
        /// <param name="autoSignInHandlers"></param>
        /// <returns>The AgentExtension instance for chaining purposes.</returns>
        public TeamsAgentExtension OnMessageUndelete(RouteHandler handler, ushort rank = RouteRank.Unspecified, string[] autoSignInHandlers = null)
        {
            AssertionHelpers.ThrowIfNull(handler, nameof(handler));
            RouteSelector routeSelector = (turnContext, cancellationToken) =>
            {
                TeamsChannelData teamsChannelData;
                return Task.FromResult(
                    turnContext.Activity.Type == ActivityType.MessageUpdate
                    && (teamsChannelData = turnContext.Activity.GetChannelData<TeamsChannelData>()) != null
                    && string.Equals(teamsChannelData.EventType, "undeleteMessage"));
            };
            AddRoute(AgentApplication, routeSelector, handler, isInvokeRoute: false, rank, autoSignInHandlers);
            return this;
        }

        /// <summary>
        /// Handles message soft delete events.
        /// </summary>
        /// <param name="handler">Function to call when the event is triggered.</param>
        /// <param name="rank"></param>
        /// <param name="autoSignInHandlers"></param>
        /// <returns>The AgentExtension instance for chaining purposes.</returns>
        public TeamsAgentExtension OnMessageDelete(RouteHandler handler, ushort rank = RouteRank.Unspecified, string[] autoSignInHandlers = null)
        {
            AssertionHelpers.ThrowIfNull(handler, nameof(handler));
            RouteSelector routeSelector = (turnContext, cancellationToken) =>
            {
                TeamsChannelData teamsChannelData;
                return Task.FromResult(
                    turnContext.Activity.Type == ActivityType.MessageDelete
                    && (teamsChannelData = turnContext.Activity.GetChannelData<TeamsChannelData>()) != null
                    && string.Equals(teamsChannelData.EventType, "softDeleteMessage"));
            };
            AddRoute(AgentApplication, routeSelector, handler, isInvokeRoute: false, rank, autoSignInHandlers);
            return this;
        }

        /// <summary>
        /// Handles read receipt events for messages sent by the bot in personal scope.
        /// </summary>
        /// <param name="handler">Function to call when the route is triggered.</param>
        /// <param name="rank"></param>
        /// <param name="autoSignInHandlers"></param>
        /// <returns>The AgentExtension instance for chaining purposes.</returns>
        public TeamsAgentExtension OnTeamsReadReceipt(ReadReceiptHandler handler, ushort rank = RouteRank.Unspecified, string[] autoSignInHandlers = null)
        {
            AssertionHelpers.ThrowIfNull(handler, nameof(handler));
            RouteSelector routeSelector = (context, _) => Task.FromResult
            (
                context.Activity?.Type == ActivityType.Event
                && string.Equals(context.Activity?.Name, "application/vnd.microsoft.readReceipt")
            );
            RouteHandler routeHandler = async (ITurnContext turnContext, ITurnState turnState, CancellationToken cancellationToken) =>
            {
                ReadReceiptInfo readReceiptInfo = ProtocolJsonSerializer.ToObject<ReadReceiptInfo>(turnContext.Activity.Value) ?? new();
                await handler(turnContext, turnState, readReceiptInfo, cancellationToken);
            };
            AddRoute(AgentApplication, routeSelector, routeHandler, isInvokeRoute: false, rank, autoSignInHandlers);
            return this;
        }

        /// <summary>
        /// Handles config fetch events for Microsoft Teams.
        /// </summary>
        /// <param name="handler">Function to call when the event is triggered.</param>
        /// <param name="rank"></param>
        /// <param name="autoSignInHandlers"></param>
        /// <returns>The AgentExtension instance for chaining purposes.</returns>
        public TeamsAgentExtension OnConfigFetch(ConfigHandlerAsync handler, ushort rank = RouteRank.Unspecified, string[] autoSignInHandlers = null)
        {
            AssertionHelpers.ThrowIfNull(handler, nameof(handler));
            RouteSelector routeSelector = (turnContext, cancellationToken) => Task.FromResult(
                turnContext.Activity.Type == ActivityType.Invoke
                && string.Equals(turnContext.Activity.Name, CONFIG_FETCH_INVOKE_NAME));
            RouteHandler routeHandler = async (ITurnContext turnContext, ITurnState turnState, CancellationToken cancellationToken) =>
            {
                ConfigResponseBase result = await handler(turnContext, turnState, turnContext.Activity.Value, cancellationToken);

                // Check to see if an invoke response has already been added
                if (!turnContext.StackState.Has(ChannelAdapter.InvokeResponseKey))
                {
                    var activity = Activity.CreateInvokeResponseActivity(result);
                    await turnContext.SendActivityAsync(activity, cancellationToken);
                }
            };
            AddRoute(AgentApplication, routeSelector, routeHandler, isInvokeRoute: true, rank, autoSignInHandlers);
            return this;
        }

        /// <summary>
        /// Handles config submit events for Microsoft Teams.
        /// </summary>
        /// <param name="handler">Function to call when the event is triggered.</param>
        /// <param name="rank"></param>
        /// <param name="autoSignInHandlers"></param>
        /// <returns>The AgentExtension instance for chaining purposes.</returns>
        public TeamsAgentExtension OnConfigSubmit(ConfigHandlerAsync handler, ushort rank = RouteRank.Unspecified, string[] autoSignInHandlers = null)
        {
            AssertionHelpers.ThrowIfNull(handler, nameof(handler));
            RouteSelector routeSelector = (turnContext, cancellationToken) => Task.FromResult(
                turnContext.Activity.Type == ActivityType.Invoke
                && string.Equals(turnContext.Activity.Name, CONFIG_SUBMIT_INVOKE_NAME));
            RouteHandler routeHandler = async (ITurnContext turnContext, ITurnState turnState, CancellationToken cancellationToken) =>
            {
                ConfigResponseBase result = await handler(turnContext, turnState, turnContext.Activity.Value, cancellationToken);

                // Check to see if an invoke response has already been added
                if (!turnContext.StackState.Has(ChannelAdapter.InvokeResponseKey))
                {
                    var activity = Activity.CreateInvokeResponseActivity(result);
                    await turnContext.SendActivityAsync(activity, cancellationToken);
                }
            };
            AddRoute(AgentApplication, routeSelector, routeHandler, isInvokeRoute: true, rank, autoSignInHandlers);
            return this;
        }

        /// <summary>
        /// Handles when a file consent card is accepted by the user.
        /// </summary>
        /// <param name="handler">Function to call when the route is triggered.</param>
        /// <param name="rank"></param>
        /// <param name="autoSignInHandlers"></param>
        /// <returns>The AgentExtension instance for chaining purposes.</returns>
        public TeamsAgentExtension OnFileConsentAccept(FileConsentHandler handler, ushort rank = RouteRank.Unspecified, string[] autoSignInHandlers = null)
            => OnFileConsent(handler, "accept");

        /// <summary>
        /// Handles when a file consent card is declined by the user.
        /// </summary>
        /// <param name="handler">Function to call when the route is triggered.</param>
        /// <param name="rank"></param>
        /// <param name="autoSignInHandlers"></param>
        /// <returns>The AgentExtension instance for chaining purposes.</returns>
        public TeamsAgentExtension OnFileConsentDecline(FileConsentHandler handler, ushort rank = RouteRank.Unspecified, string[] autoSignInHandlers = null)
            => OnFileConsent(handler, "decline", rank, autoSignInHandlers);

        private TeamsAgentExtension OnFileConsent(FileConsentHandler handler, string fileConsentAction, ushort rank = RouteRank.Unspecified, string[] autoSignInHandlers = null)
        {
            AssertionHelpers.ThrowIfNull(handler, nameof(handler));
            RouteSelector routeSelector = (context, _) =>
            {
                FileConsentCardResponse? fileConsentCardResponse;
                return Task.FromResult
                (
                    context.Activity?.Type == ActivityType.Invoke
                    && string.Equals(context.Activity?.Name, "fileConsent/invoke")
                    && (fileConsentCardResponse = ProtocolJsonSerializer.ToObject<FileConsentCardResponse>(context.Activity!.Value)) != null
                    && string.Equals(fileConsentCardResponse.Action, fileConsentAction)
                );
            };
            RouteHandler routeHandler = async (turnContext, turnState, cancellationToken) =>
            {
                FileConsentCardResponse fileConsentCardResponse = ProtocolJsonSerializer.ToObject<FileConsentCardResponse>(turnContext.Activity.Value) ?? new();
                await handler(turnContext, turnState, fileConsentCardResponse, cancellationToken);

                // Check to see if an invoke response has already been added
                if (!turnContext.StackState.Has(ChannelAdapter.InvokeResponseKey))
                {
                    var activity = Activity.CreateInvokeResponseActivity();
                    await turnContext.SendActivityAsync(activity, cancellationToken);
                }
            };
            AddRoute(AgentApplication, routeSelector, routeHandler, isInvokeRoute: true, rank, autoSignInHandlers);
            return this;
        }

        /// <summary>
        /// Handles O365 Connector Card Action activities.
        /// </summary>
        /// <param name="handler">Function to call when the route is triggered.</param>
        /// <param name="rank"></param>
        /// <param name="autoSignInHandlers"></param>
        /// <returns>The AgentExtension instance for chaining purposes.</returns>
        public AgentApplication OnO365ConnectorCardAction(O365ConnectorCardActionHandler handler, ushort rank = RouteRank.Unspecified, string[] autoSignInHandlers = null)
        {
            AssertionHelpers.ThrowIfNull(handler, nameof(handler));
            RouteSelector routeSelector = (context, _) => Task.FromResult
            (
                context.Activity?.Type == ActivityType.Invoke
                && string.Equals(context.Activity?.Name, "actionableMessage/executeAction")
            );
            RouteHandler routeHandler = async (turnContext, turnState, cancellationToken) =>
            {
                O365ConnectorCardActionQuery query = ProtocolJsonSerializer.ToObject<O365ConnectorCardActionQuery>(turnContext.Activity.Value) ?? new();
                await handler(turnContext, turnState, query, cancellationToken);

                // Check to see if an invoke response has already been added
                if (!turnContext.StackState.Has(ChannelAdapter.InvokeResponseKey))
                {
                    var activity = Activity.CreateInvokeResponseActivity();
                    await turnContext.SendActivityAsync(activity, cancellationToken);
                }
            };
            AddRoute(AgentApplication, routeSelector, routeHandler, isInvokeRoute: true, rank, autoSignInHandlers);
            return AgentApplication;
        }

        /// <summary>
        /// Registers a handler for feedback loop events when a user clicks the thumbsup or thumbsdown button on a response sent from the AI module.
        /// <see cref="AIOptions{TState}.EnableFeedbackLoop"/> must be set to true.
        /// </summary>
        /// <param name="handler">Function to call when the route is triggered</param>
        /// <param name="rank"></param>
        /// <param name="autoSignInHandlers"></param>
        /// <returns></returns>
        [Obsolete("Use AgentApplication.OnFeedbackLoop instead")]
        public TeamsAgentExtension OnFeedbackLoop(FeedbackLoopHandler handler, ushort rank = RouteRank.Unspecified, string[] autoSignInHandlers = null)
        {
            // This is for back-compat with existing usage.  We need to convert from Core FeedbackData to existing Teams Extension FeedbackLoopData.
            async Task coreHandler(ITurnContext turnContext, ITurnState turnState, Builder.App.FeedbackData coreFeedbackData, CancellationToken cancellationToken)
            {
<<<<<<< HEAD
                var jsonObject = ProtocolJsonSerializer.ToObject<JsonObject>(context.Activity.Value);
                string? actionName = jsonObject != null && jsonObject.ContainsKey("actionName") ? jsonObject["actionName"].ToString() : string.Empty;
                return Task.FromResult
                (
                    context.Activity.Type == ActivityType.Invoke
                    && context.Activity.Name == "message/submitAction"
                    && actionName == "feedback"
                );
            };

            RouteHandler routeHandler = async (turnContext, turnState, cancellationToken) =>
            {
                FeedbackLoopData feedbackLoopData = ProtocolJsonSerializer.ToObject<FeedbackLoopData>(turnContext.Activity.Value)!;
                feedbackLoopData.ReplyToId = turnContext.Activity.ReplyToId;

                await handler(turnContext, turnState, feedbackLoopData, cancellationToken);

                // Check to see if an invoke response has already been added
                if (!turnContext.StackState.Has(ChannelAdapter.InvokeResponseKey))
                {
                    var activity = Activity.CreateInvokeResponseActivity();
                    await turnContext.SendActivityAsync(activity, cancellationToken);
                }
            };
=======
                var teamsFeedbackLoopData = ProtocolJsonSerializer.ToObject<FeedbackLoopData>(coreFeedbackData);
                await handler(turnContext, turnState, teamsFeedbackLoopData, cancellationToken).ConfigureAwait(false);
            }
>>>>>>> f0ffae59

            // Use Core route handling for this.
            AgentApplication.OnFeedbackLoop(coreHandler, rank, autoSignInHandlers, false);
            return this;
        }
    }
}<|MERGE_RESOLUTION|>--- conflicted
+++ resolved
@@ -163,7 +163,7 @@
             {
                 TeamsChannelData teamsChannelData;
                 return Task.FromResult(
-                    turnContext.Activity.Type == ActivityType.MessageUpdate
+                    turnContext.Activity?.Type == ActivityType.MessageUpdate
                     && (teamsChannelData = turnContext.Activity.GetChannelData<TeamsChannelData>()) != null
                     && string.Equals(teamsChannelData.EventType, "editMessage"));
             };
@@ -185,7 +185,7 @@
             {
                 TeamsChannelData teamsChannelData;
                 return Task.FromResult(
-                    turnContext.Activity.Type == ActivityType.MessageUpdate
+                    turnContext.Activity?.Type == ActivityType.MessageUpdate
                     && (teamsChannelData = turnContext.Activity.GetChannelData<TeamsChannelData>()) != null
                     && string.Equals(teamsChannelData.EventType, "undeleteMessage"));
             };
@@ -207,7 +207,7 @@
             {
                 TeamsChannelData teamsChannelData;
                 return Task.FromResult(
-                    turnContext.Activity.Type == ActivityType.MessageDelete
+                    turnContext.Activity?.Type == ActivityType.MessageDelete
                     && (teamsChannelData = turnContext.Activity.GetChannelData<TeamsChannelData>()) != null
                     && string.Equals(teamsChannelData.EventType, "softDeleteMessage"));
             };
@@ -250,7 +250,7 @@
         {
             AssertionHelpers.ThrowIfNull(handler, nameof(handler));
             RouteSelector routeSelector = (turnContext, cancellationToken) => Task.FromResult(
-                turnContext.Activity.Type == ActivityType.Invoke
+                turnContext.Activity?.Type == ActivityType.Invoke
                 && string.Equals(turnContext.Activity.Name, CONFIG_FETCH_INVOKE_NAME));
             RouteHandler routeHandler = async (ITurnContext turnContext, ITurnState turnState, CancellationToken cancellationToken) =>
             {
@@ -278,7 +278,7 @@
         {
             AssertionHelpers.ThrowIfNull(handler, nameof(handler));
             RouteSelector routeSelector = (turnContext, cancellationToken) => Task.FromResult(
-                turnContext.Activity.Type == ActivityType.Invoke
+                turnContext.Activity?.Type == ActivityType.Invoke
                 && string.Equals(turnContext.Activity.Name, CONFIG_SUBMIT_INVOKE_NAME));
             RouteHandler routeHandler = async (ITurnContext turnContext, ITurnState turnState, CancellationToken cancellationToken) =>
             {
@@ -390,36 +390,9 @@
             // This is for back-compat with existing usage.  We need to convert from Core FeedbackData to existing Teams Extension FeedbackLoopData.
             async Task coreHandler(ITurnContext turnContext, ITurnState turnState, Builder.App.FeedbackData coreFeedbackData, CancellationToken cancellationToken)
             {
-<<<<<<< HEAD
-                var jsonObject = ProtocolJsonSerializer.ToObject<JsonObject>(context.Activity.Value);
-                string? actionName = jsonObject != null && jsonObject.ContainsKey("actionName") ? jsonObject["actionName"].ToString() : string.Empty;
-                return Task.FromResult
-                (
-                    context.Activity.Type == ActivityType.Invoke
-                    && context.Activity.Name == "message/submitAction"
-                    && actionName == "feedback"
-                );
-            };
-
-            RouteHandler routeHandler = async (turnContext, turnState, cancellationToken) =>
-            {
-                FeedbackLoopData feedbackLoopData = ProtocolJsonSerializer.ToObject<FeedbackLoopData>(turnContext.Activity.Value)!;
-                feedbackLoopData.ReplyToId = turnContext.Activity.ReplyToId;
-
-                await handler(turnContext, turnState, feedbackLoopData, cancellationToken);
-
-                // Check to see if an invoke response has already been added
-                if (!turnContext.StackState.Has(ChannelAdapter.InvokeResponseKey))
-                {
-                    var activity = Activity.CreateInvokeResponseActivity();
-                    await turnContext.SendActivityAsync(activity, cancellationToken);
-                }
-            };
-=======
                 var teamsFeedbackLoopData = ProtocolJsonSerializer.ToObject<FeedbackLoopData>(coreFeedbackData);
                 await handler(turnContext, turnState, teamsFeedbackLoopData, cancellationToken).ConfigureAwait(false);
             }
->>>>>>> f0ffae59
 
             // Use Core route handling for this.
             AgentApplication.OnFeedbackLoop(coreHandler, rank, autoSignInHandlers, false);
