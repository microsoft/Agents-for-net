--- conflicted
+++ resolved
@@ -1,87 +1,15 @@
 # Microsoft.Agents.CopilotStudio.Client
 
-Provides a client to interact with agents built in Copilot Studio. This Library is intended to provide access to a given agent's conversational channel.
+Provides a client to interact with agents built in Copilot Studio
 
-## Instructions - Required Setup to use this library
-
-### Prerequisite
-
-To use this library, you will need the following:
-
-1. An Agent Created in Microsoft Copilot Studio, or access to an existing Agent.
-1. Ability to Create a Application Identity in Azure for a Public Client/Native App Registration Or access to an existing Public Client/Native App registration with the CopilotStudio.Copilot.Invoke API Permission assigned.
-
-### Create a Agent in Copilot Studio
-
-1. Create a Agent in [Copilot Studio](https://copilotstudio.microsoft.com)
-    1. Publish your newly created Copilot
-    1. Goto Settings => Advanced => Metadata and copy the following values, You will need them later:
-        1. Schema name - this is the 'unique name' of your agent inside this environment.
-        1. Environment Id - this is the ID of the environment that contains the agent.
-
-### Create an Application Registration in Entra ID to support user authentication to Copilot Studio
-
-<<<<<<< HEAD
 This is used when you are creating an application soly for the purpose of user interactive login and will be using a client that will surface an Entra ID MultiFactor Authentication Prompt.
 
 If you are using this client from a service, you will need to exchange the user token used to login to your service for a token for your agent hosted in copilot studio. See here:
 
-=======
->>>>>>> 7d4c9829
-This step will require permissions to Create application identities in your Azure tenant. For user authentication, you will be creating a Native Client Application Identity, which does not have secrets.
-
-1. Open <https://portal.azure.com>
-1. Navigate to Entra Id
-1. Create an new App Registration in Entra ID
-    1. Provide an Name
-    1. Choose "Accounts in this organization directory only"
-    1. In the "Select a Platform" list, Choose "Public Client/native (mobile & desktop)
-    1. In the Redirect URI url box, type in `http://localhost` (**note: use HTTP, not HTTPS**)
-    1. Then click register.
-1. In your newly created application
-    1. On the Overview page, Note down for use later when configuring the example application:
-        1. the Application (client) ID
-        1. the Directory (tenant) ID
-    1. Goto Manage
-    1. Goto API Permissions
-    1. Click Add Permission
-        1. In the side pannel that appears, Click the tab `API's my organization uses`
-        1. Search for `Power Platform API`.
-            1. *If you do not see `Power Platform API` see the note at the bottom of this section.*
-        1. In the permissions list choose `CopilotStudio` and Check `CopilotStudio.Copilots.Invoke`
-        1. Click `Add Permissions`
-    1. (Optional) Click `Grant Admin consent for copilotsdk`
-    1. Close Azure Portal
-
-> [!TIP]
-> If you do not see `Power Platform API` in the list of API's your organization uses, you need to add the Power Platform API to your tenant. To do that, goto [Power Platform API Authentication](https://learn.microsoft.com/power-platform/admin/programmability-authentication-v2#step-2-configure-api-permissions) and follow the instructions on Step 2 to add the Power Platform Admin API to your Tenant
-<<<<<<< HEAD
 
 ### Add the CopilotStudio.Copilots.Invoke permissions to your Application Registration in Entra ID to support user authentication to Copilot Studio
 
-=======
->>>>>>> 7d4c9829
-
 ## How-to use
-
-### User Based auth flows
-
-User based authentication flows are the only currently supported flow for this client.
-
-Your code will need to create a User Token ( via MSAL Public Client or an OBO flow for a User access token) to call this service.
-
-There are currently two ways to pass auth to the CopilotClient.
-
-#### 1. Create an HttpMessageRequest Handler that will populate the bearer token and assign it to the httpClient you create
-
-In this case, you would create an HttpMessageRequestHandler that creates the bearer header on the http request message,  In the example below, AddTokenHandler is responsible for adding the bearer header to the http request prior to the send:
-
-```cs
-// Create an http client for use by the DirectToEngine Client and add the token handler to the client.
-builder.Services.AddHttpClient("mcs").ConfigurePrimaryHttpMessageHandler(() => new AddTokenHandler(settings));
-```
-
-Then instance the client as such:
 
 ```cs
 var copilotClient = new CopilotClient(settings, s.GetRequiredService<IHttpClientFactory>(), logger, "mcs");
@@ -89,18 +17,4 @@
 {
 
 }
-```
-
-#### 2. Create a function that returns a user token and pass that to the constructor for the Copilot Client
-
-In this case, the TokenService is a class is responsible for managing the token acquire flow and returning the access token via the GetToken API call on the TokenService Class.
-
-```cs
-var tokenService = new TokenService(settings);
-var copilotClient = new CopilotClient(settings, s.GetRequiredService<IHttpClientFactory>(), tokenService.GetToken, logger, "mcs");
-
-await foreach (Activity act in copilotClient.StartConversationAsync(emitStartConversationEvent:true, cancellationToken:cancellationToken))
-{
-
-}
 ```