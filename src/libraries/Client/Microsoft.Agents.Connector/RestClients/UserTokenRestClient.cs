--- conflicted
+++ resolved
@@ -261,8 +261,6 @@
                     throw new HttpRequestException($"GetTokenStatusAsync {httpResponse.StatusCode}");
             }
         }
-<<<<<<< HEAD
-=======
 
         internal HttpRequestMessage CreateExchangeTokenRequest(string userId, string connectionName, string channelId, TokenExchangeRequest body)
         {
@@ -343,6 +341,5 @@
                     throw new HttpRequestException($"GetTokenOrSignInResourceAsync {httpResponse.StatusCode}");
             }
         }
->>>>>>> 23593383
     }
 }