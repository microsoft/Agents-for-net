--- conflicted
+++ resolved
@@ -282,10 +282,7 @@
             switch ((int)httpResponse.StatusCode)
             {
                 case 200:
-<<<<<<< HEAD
                     return ProtocolJsonSerializer.ToObject<TokenOrSignInResourceResponse>(httpResponse.Content.ReadAsStream(cancellationToken));
-=======
->>>>>>> a4cceb38
                 default:
                     throw new HttpRequestException($"GetTokenOrSignInResourceAsync {httpResponse.StatusCode}");
             }
