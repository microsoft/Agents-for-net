--- conflicted
+++ resolved
@@ -36,13 +36,8 @@
             {
                 if (!_channels.TryGetValue(activity.ChannelId.ToString(), out var channel))
                 {
-<<<<<<< HEAD
-                    channel = new Dictionary<string, List<IActivity>>();
+                    channel = [];
                     _channels[activity.ChannelId.ToString()] = channel;
-=======
-                    channel = [];
-                    _channels[activity.ChannelId] = channel;
->>>>>>> 27554dd8
                 }
 
                 if (!channel.TryGetValue(activity.Conversation.Id, out var transcript))
