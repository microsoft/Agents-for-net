﻿// Copyright (c) Microsoft Corporation. All rights reserved.
// Licensed under the MIT License.
//
using Microsoft.Agents.Builder;
using Microsoft.Agents.Core.Models;
using Microsoft.AspNetCore.Http;
using System;
using System.Collections.Concurrent;
using System.Linq;
using System.Security.Claims;
using System.Threading;
using System.Threading.Tasks;

namespace Microsoft.Agents.Hosting.AspNetCore.BackgroundQueue
{
    /// <summary>
    /// Singleton queue, used to transfer an ActivityWithClaims to the <see cref="HostedActivityService"/>.
    /// </summary>
    internal class ActivityTaskQueue : IActivityTaskQueue
    {
        private readonly SemaphoreSlim _signal = new(0);
        private readonly EventWaitHandle _queueEmpty = new(true, EventResetMode.ManualReset);
        private readonly ConcurrentQueue<ActivityWithClaims> _activities = new();
        private bool _stopped = false;

        /// <inheritdoc/>
<<<<<<< HEAD
        public void QueueBackgroundActivity(ClaimsIdentity claimsIdentity, IChannelAdapter adapter, IActivity activity, bool proactive = false, string proactiveAudience = null, Type agentType = null, Func<InvokeResponse, Task> onComplete = null, IHeaderDictionary headers = null)
=======
        public bool QueueBackgroundActivity(ClaimsIdentity claimsIdentity, IChannelAdapter adapter, IActivity activity, bool proactive = false, string proactiveAudience = null, Type agentType = null, Func<InvokeResponse, Task> onComplete = null, IHeaderDictionary headers = null)
>>>>>>> 2dcbabd6
        {
            ArgumentNullException.ThrowIfNull(claimsIdentity);
            ArgumentNullException.ThrowIfNull(adapter);
            ArgumentNullException.ThrowIfNull(activity);

            if (_stopped)
            {
                return false;
            }
            
            // Copy to prevent unexpected side effects from later mutations of the original headers.
            var copyHeaders = headers != null ? new HeaderDictionary(headers.ToDictionary()) : [];

            _activities.Enqueue(new ActivityWithClaims { ChannelAdapter = adapter, AgentType = agentType, ClaimsIdentity = claimsIdentity, Activity = activity, IsProactive = proactive, ProactiveAudience = proactiveAudience, OnComplete = onComplete, Headers = copyHeaders });
<<<<<<< HEAD
=======
            _queueEmpty.Reset();
>>>>>>> 2dcbabd6
            _signal.Release();
            return true;
        }

        /// <inheritdoc/>
        public async Task<ActivityWithClaims> WaitForActivityAsync(CancellationToken cancellationToken)
        {
            await _signal.WaitAsync(cancellationToken);

            _activities.TryDequeue(out ActivityWithClaims dequeued);
            if (_activities.IsEmpty)
            {
                _queueEmpty.Set();
            }

            return dequeued;
        }

        public void Stop(bool waitForEmpty = true)
        {
            _stopped = true;
            if (waitForEmpty)
            {
                _queueEmpty.WaitOne();
            }
        }
    }
}<|MERGE_RESOLUTION|>--- conflicted
+++ resolved
@@ -24,11 +24,7 @@
         private bool _stopped = false;
 
         /// <inheritdoc/>
-<<<<<<< HEAD
-        public void QueueBackgroundActivity(ClaimsIdentity claimsIdentity, IChannelAdapter adapter, IActivity activity, bool proactive = false, string proactiveAudience = null, Type agentType = null, Func<InvokeResponse, Task> onComplete = null, IHeaderDictionary headers = null)
-=======
         public bool QueueBackgroundActivity(ClaimsIdentity claimsIdentity, IChannelAdapter adapter, IActivity activity, bool proactive = false, string proactiveAudience = null, Type agentType = null, Func<InvokeResponse, Task> onComplete = null, IHeaderDictionary headers = null)
->>>>>>> 2dcbabd6
         {
             ArgumentNullException.ThrowIfNull(claimsIdentity);
             ArgumentNullException.ThrowIfNull(adapter);
@@ -43,10 +39,7 @@
             var copyHeaders = headers != null ? new HeaderDictionary(headers.ToDictionary()) : [];
 
             _activities.Enqueue(new ActivityWithClaims { ChannelAdapter = adapter, AgentType = agentType, ClaimsIdentity = claimsIdentity, Activity = activity, IsProactive = proactive, ProactiveAudience = proactiveAudience, OnComplete = onComplete, Headers = copyHeaders });
-<<<<<<< HEAD
-=======
             _queueEmpty.Reset();
->>>>>>> 2dcbabd6
             _signal.Release();
             return true;
         }
