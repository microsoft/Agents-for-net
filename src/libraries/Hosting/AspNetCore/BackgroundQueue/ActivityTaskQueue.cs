﻿// Copyright (c) Microsoft Corporation. All rights reserved.
// Licensed under the MIT License.
//
using Microsoft.Agents.Core.Models;
using Microsoft.AspNetCore.Http;
using System;
using System.Collections.Concurrent;
using System.Linq;
using System.Security.Claims;
using System.Threading;
using System.Threading.Tasks;

namespace Microsoft.Agents.Hosting.AspNetCore.BackgroundQueue
{
    /// <summary>
    /// Singleton queue, used to transfer an ActivityWithClaims to the <see cref="HostedActivityService"/>.
    /// </summary>
    internal class ActivityTaskQueue : IActivityTaskQueue
    {
        private readonly SemaphoreSlim _signal = new(0);
        private readonly ConcurrentQueue<ActivityWithClaims> _activities = new ConcurrentQueue<ActivityWithClaims>();


        /// <inheritdoc/>
<<<<<<< HEAD
        public void QueueBackgroundActivity(ClaimsIdentity claimsIdentity, IActivity activity, bool proactive = false, string proactiveAudience = null, Type agent = null, Func<InvokeResponse, Task> onComplete = null)
=======
        public void QueueBackgroundActivity(ClaimsIdentity claimsIdentity, IActivity activity, bool proactive = false, string proactiveAudience = null, Type agent = null, Action<InvokeResponse> onComplete = null, IHeaderDictionary headers = null)
>>>>>>> fc2c3f18
        {
            ArgumentNullException.ThrowIfNull(claimsIdentity);
            ArgumentNullException.ThrowIfNull(activity);
            
            // Copy to prevent unexpected side effects from later mutations of the original headers.
            var copyHeaders = headers != null ? new HeaderDictionary(headers.ToDictionary()) : [];

            _activities.Enqueue(new ActivityWithClaims { AgentType = agent, ClaimsIdentity = claimsIdentity, Activity = activity, IsProactive = proactive, ProactiveAudience = proactiveAudience, OnComplete = onComplete, Headers = copyHeaders });
            _signal.Release();
        }

        /// <inheritdoc/>
        public async Task<ActivityWithClaims> WaitForActivityAsync(CancellationToken cancellationToken)
        {
            await _signal.WaitAsync(cancellationToken);

            _activities.TryDequeue(out ActivityWithClaims dequeued);

            return dequeued;
        }
    }
}<|MERGE_RESOLUTION|>--- conflicted
+++ resolved
@@ -22,11 +22,7 @@
 
 
         /// <inheritdoc/>
-<<<<<<< HEAD
-        public void QueueBackgroundActivity(ClaimsIdentity claimsIdentity, IActivity activity, bool proactive = false, string proactiveAudience = null, Type agent = null, Func<InvokeResponse, Task> onComplete = null)
-=======
-        public void QueueBackgroundActivity(ClaimsIdentity claimsIdentity, IActivity activity, bool proactive = false, string proactiveAudience = null, Type agent = null, Action<InvokeResponse> onComplete = null, IHeaderDictionary headers = null)
->>>>>>> fc2c3f18
+        public void QueueBackgroundActivity(ClaimsIdentity claimsIdentity, IActivity activity, bool proactive = false, string proactiveAudience = null, Type agent = null, Func<InvokeResponse, Task> onComplete = null, IHeaderDictionary headers = null)
         {
             ArgumentNullException.ThrowIfNull(claimsIdentity);
             ArgumentNullException.ThrowIfNull(activity);
