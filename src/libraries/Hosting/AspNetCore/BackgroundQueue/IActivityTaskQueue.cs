--- conflicted
+++ resolved
@@ -27,12 +27,8 @@
         /// <param name="proactiveAudience"></param>
         /// <param name="agent"></param>
         /// <param name="onComplete"></param>
-<<<<<<< HEAD
-        void QueueBackgroundActivity(ClaimsIdentity claimsIdentity, IActivity activity, bool proactive = false, string proactiveAudience = null, Type agent = null, Func<InvokeResponse, Task> onComplete = null);
-=======
         /// <param name="headers">Headers used for the current <see cref="Activity"/> request.</param>
-        void QueueBackgroundActivity(ClaimsIdentity claimsIdentity, IActivity activity, bool proactive = false, string proactiveAudience = null, Type agent = null, Action<InvokeResponse> onComplete = null, IHeaderDictionary headers = null);
->>>>>>> fc2c3f18
+        void QueueBackgroundActivity(ClaimsIdentity claimsIdentity, IActivity activity, bool proactive = false, string proactiveAudience = null, Type agent = null, Func<InvokeResponse, Task> onComplete = null, IHeaderDictionary headers = null);
 
         /// <summary>
         /// Wait for a signal of an enqueued Activity with Claims to be processed.
