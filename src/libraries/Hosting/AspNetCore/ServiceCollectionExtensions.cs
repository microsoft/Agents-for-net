﻿// Copyright (c) Microsoft Corporation. All rights reserved.
// Licensed under the MIT License.

using Microsoft.Agents.Authentication;
using Microsoft.Agents.Builder;
using Microsoft.Agents.Builder.App.UserAuth;
using Microsoft.Agents.Builder.App;
using Microsoft.Agents.Hosting.AspNetCore.BackgroundQueue;
using Microsoft.Extensions.DependencyInjection;
using Microsoft.Extensions.Hosting;
using System;
using System.Collections.Generic;
using Microsoft.Agents.Storage.Transcript;
using Microsoft.AspNetCore.Authentication.OAuth;
using Microsoft.AspNetCore.Cors.Infrastructure;
using Microsoft.Extensions.Configuration;
using Microsoft.Extensions.Logging;
using System.Configuration;
using Microsoft.Agents.Storage;

namespace Microsoft.Agents.Hosting.AspNetCore
{
    public static class ServiceCollectionExtensions
    {
        /// <summary>
        /// Adds an Agent which subclasses <c>AgentApplication</c>
        /// <code>
        /// builder.Services.AddSingleton&lt;IStorage, MemoryStorage&gt;();
        /// builder.AddAgentApplicationOptions();
        /// builder.AddAgent&lt;MyAgent&gt;();
        /// </code>
        /// </summary>
        /// <remarks>
        /// This will also call <see cref="AddAgentCore(IHostApplicationBuilder)"/> and uses <c>CloudAdapter</c>.
        /// The Agent is registered as Transient.
        /// </remarks>
        /// <typeparam name="TAgent"></typeparam>
        /// <param name="builder"></param>
        public static IHostApplicationBuilder AddAgent<TAgent>(this IHostApplicationBuilder builder)
            where TAgent : class, IAgent
        {
            return AddAgent<TAgent, CloudAdapter>(builder);
        }

        /// <summary>
        /// Same as <see cref="AddAgent{TAgent}(IHostApplicationBuilder)"/> but allows for use of
        /// any <c>CloudAdapter</c> subclass.
        /// </summary>
        /// <typeparam name="TAgent"></typeparam>
        /// <typeparam name="TAdapter"></typeparam>
        /// <param name="builder"></param>
        public static IHostApplicationBuilder AddAgent<TAgent, TAdapter>(this IHostApplicationBuilder builder)
            where TAgent : class, IAgent
            where TAdapter : CloudAdapter
        {
            AddAgentCore<TAdapter>(builder);

            // Add the Agent 
            builder.Services.AddTransient<IAgent, TAgent>();

            return builder;
        }

        /// <summary>
        /// Adds an Agent via lambda construction.
        /// <code>
        /// builder.Services.AddSingleton&lt;IStorage, MemoryStorage&gt;();
        /// builder.AddAgentApplicationOptions();
        /// builder.AddAgent(sp =>
        /// {
        ///    var options = new AgentApplicationOptions()
        ///    {
        ///       TurnStateFactory = () => new TurnState(sp.GetService&lt;IStorage&gt;());
        ///    };
        ///        
        ///    var app = new AgentApplication(options);
        ///
        ///    ...
        ///
        ///    return app;
        /// });
        /// </code>
        /// </summary>
        /// <remarks>
        /// This will also calls <see cref="AddAgentCore(IHostApplicationBuilder)"/> and uses <c>CloudAdapter</c>.
        /// The Agent is registered as Transient.
        /// </remarks>
        /// <param name="builder"></param>
        /// <param name="implementationFactory"></param>
        public static IHostApplicationBuilder AddAgent(this IHostApplicationBuilder builder, Func<IServiceProvider, IAgent> implementationFactory)
        {
            return AddAgent<CloudAdapter>(builder, implementationFactory);
        }

        /// <summary>
        /// This is the same as <see cref="AddAgent(IHostApplicationBuilder, Func{IServiceProvider, IAgent})"/>, except allows the
        /// use of any <c>CloudAdapter</c> subclass.
        /// </summary>
        /// <typeparam name="TAdapter"></typeparam>
        /// <param name="builder"></param>
        /// <param name="implementationFactory"></param>
        public static IHostApplicationBuilder AddAgent<TAdapter>(this IHostApplicationBuilder builder, Func<IServiceProvider, IAgent> implementationFactory)
            where TAdapter : CloudAdapter
        {
            AddAgentCore<TAdapter>(builder);

            builder.Services.AddTransient<IAgent>(implementationFactory);

            return builder;
        }

        /// <summary>
        /// Registers AgentApplicationOptions for AgentApplication-based Agents.
        /// </summary>
        /// <remarks>
        /// This loads options from IConfiguration and DI.  The <c>AgentApplicationOptions</c> is
        /// added as a singleton.
        /// </remarks>
        /// <param name="builder"></param>
        /// <param name="fileDownloaders"></param>
        /// <param name="autoSignIn"></param>
        /// <param name="transcriptStore"></param>
        /// <returns></returns>
        public static IHostApplicationBuilder AddAgentApplicationOptions(
            this IHostApplicationBuilder builder,
<<<<<<< HEAD
            IList<IInputFileDownloader> fileDownloaders = null,
            AutoSignInSelector autoSignIn = null,
            ITranscriptStore transcriptStore = null)
=======
            AutoSignInSelector autoSignIn = null)
>>>>>>> d95f98d4
        {
            builder.Services.AddSingleton(sp =>
            {
<<<<<<< HEAD
                return new AgentApplicationOptions(
                    sp,
                    sp.GetService<IConfiguration>(),
                    sp.GetService<IChannelAdapter>(),
                    sp.GetService<IStorage>(),
                    fileDownloaders: fileDownloaders,
                    transcriptStore: transcriptStore ?? sp.GetService<ITranscriptStore>(),
                    autoSignInSelector: autoSignIn);
            });
=======
                builder.Services.AddSingleton<AutoSignInSelector>(sp => autoSignIn);
            }

            builder.Services.AddSingleton<AgentApplicationOptions>();
>>>>>>> d95f98d4

            return builder;
        }

        /// <summary>
        /// Add the default CloudAdapter.
        /// </summary>
        /// <param name="services"></param>
        /// <param name="async"></param>
        public static void AddCloudAdapter(this IServiceCollection services)
        {
            services.AddCloudAdapter<CloudAdapter>();
        }

        /// <summary>
        /// Add a derived CloudAdapter.
        /// </summary>
        /// <param name="services"></param>
        /// <param name="async"></param>
        public static void AddCloudAdapter<T>(this IServiceCollection services) where T : CloudAdapter
        {
            AddAsyncCloudAdapterSupport(services);

            services.AddSingleton<CloudAdapter, T>();
            services.AddSingleton<IAgentHttpAdapter>(sp => sp.GetService<CloudAdapter>());
            services.AddSingleton<IChannelAdapter>(sp => sp.GetService<CloudAdapter>());
        }

        /// <summary>
        /// Adds the core agent services.
        /// <list type="bullet">
        /// <item><c>IConnections, which uses IConfiguration for settings.</c></item>
        /// <item><c>IChannelServiceClientFactory</c> for ConnectorClient and UserTokenClient creations.  Needed for Azure Bot Service and Agent-to-Agent.</item>
        /// <item><c>CloudAdapter</c>, this is the default adapter that works with Azure Bot Service and Activity Protocol Agents.</item>
        /// </list>
        /// </summary>
        /// <param name="builder"></param>
        public static IHostApplicationBuilder AddAgentCore(this IHostApplicationBuilder builder)
        {
            return builder.AddAgentCore<CloudAdapter>();
        }

        public static IHostApplicationBuilder AddAgentCore<TAdapter>(this IHostApplicationBuilder builder)
            where TAdapter : CloudAdapter
        {
            // Add Connections object to access configured token connections.
            builder.Services.AddSingleton<IConnections, ConfigurationConnections>();

            // Add factory for ConnectorClient and UserTokenClient creation
            builder.Services.AddSingleton<IChannelServiceClientFactory, RestChannelServiceClientFactory>();

            // Add the CloudAdapter, this is the default adapter that works with Azure Bot Service and Activity Protocol Agents.
            AddCloudAdapter<TAdapter>(builder.Services);

            return builder;
        }

        private static void AddAsyncCloudAdapterSupport(this IServiceCollection services)
        {
            // Activity specific BackgroundService for processing authenticated activities.
            services.AddHostedService<HostedActivityService>();
            // Generic BackgroundService for processing tasks.
            services.AddHostedService<HostedTaskService>();

            // BackgroundTaskQueue and ActivityTaskQueue are the entry points for
            // the enqueueing activities or tasks to be processed by the BackgroundService.
            services.AddSingleton<IBackgroundTaskQueue, BackgroundTaskQueue>();
            services.AddSingleton<IActivityTaskQueue, ActivityTaskQueue>();
        }
    }
}<|MERGE_RESOLUTION|>--- conflicted
+++ resolved
@@ -123,32 +123,20 @@
         /// <returns></returns>
         public static IHostApplicationBuilder AddAgentApplicationOptions(
             this IHostApplicationBuilder builder,
-<<<<<<< HEAD
-            IList<IInputFileDownloader> fileDownloaders = null,
             AutoSignInSelector autoSignIn = null,
             ITranscriptStore transcriptStore = null)
-=======
-            AutoSignInSelector autoSignIn = null)
->>>>>>> d95f98d4
         {
             builder.Services.AddSingleton(sp =>
             {
-<<<<<<< HEAD
                 return new AgentApplicationOptions(
                     sp,
                     sp.GetService<IConfiguration>(),
                     sp.GetService<IChannelAdapter>(),
                     sp.GetService<IStorage>(),
-                    fileDownloaders: fileDownloaders,
+                    fileDownloaders: sp.GetService<IList<IInputFileDownloader>>(),
                     transcriptStore: transcriptStore ?? sp.GetService<ITranscriptStore>(),
                     autoSignInSelector: autoSignIn);
             });
-=======
-                builder.Services.AddSingleton<AutoSignInSelector>(sp => autoSignIn);
-            }
-
-            builder.Services.AddSingleton<AgentApplicationOptions>();
->>>>>>> d95f98d4
 
             return builder;
         }
