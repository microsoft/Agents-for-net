--- conflicted
+++ resolved
@@ -16,18 +16,6 @@
 using System.Text;
 using System.Threading;
 using System.Threading.Tasks;
-<<<<<<< HEAD
-using Microsoft.AspNetCore.Http;
-using Microsoft.Extensions.Logging;
-using Microsoft.Agents.Core.Models;
-using Microsoft.Agents.Core.Validation;
-using Microsoft.Agents.Builder;
-using System.Text;
-using Microsoft.Agents.Core.Errors;
-using Microsoft.Agents.Hosting.AspNetCore.BackgroundQueue;
-using Microsoft.Extensions.Configuration;
-=======
->>>>>>> eee92030
 
 namespace Microsoft.Agents.Hosting.AspNetCore
 {
@@ -65,13 +53,8 @@
             : base(channelServiceClientFactory, logger)
         {
             _activityTaskQueue = activityTaskQueue ?? throw new ArgumentNullException(nameof(activityTaskQueue));
-<<<<<<< HEAD
-            _adapterOptions = options ?? new AdapterOptions() { Async = true, ShutdownTimeoutSeconds = 60 };
-            _responseQueue = new ChannelResponseQueue();
-=======
             _adapterOptions = options ?? new AdapterOptions();
             _responseQueue = new ChannelResponseQueue(Logger);
->>>>>>> eee92030
 
             if (middlewares != null)
             {
@@ -152,13 +135,7 @@
             else
             {
                 var activity = await HttpHelper.ReadRequestAsync<IActivity>(httpRequest).ConfigureAwait(false);
-<<<<<<< HEAD
-                var claimsIdentity = HttpHelper.GetIdentity(httpRequest);
-
-                if (activity == null || !activity.Validate([ValidationContext.Channel, ValidationContext.Receiver]))
-=======
                 if (!IsValidChannelActivity(activity))
->>>>>>> eee92030
                 {
                     httpResponse.StatusCode = (int)HttpStatusCode.BadRequest;
                     return;
@@ -173,11 +150,6 @@
                     {
                         InvokeResponse invokeResponse = null;
 
-<<<<<<< HEAD
-                        await ChannelResponseQueue.DefaultWriter.ResponseBegin(httpResponse, cancellationToken).ConfigureAwait(false);
-
-                        // Queue the activity to be processed by the ActivityBackgroundService, and stop SynchronousRequestHandler when the
-=======
                         IChannelResponseWriter writer = activity.DeliveryMode == DeliveryModes.Stream
                             ? new ActivityStreamedResponseWriter()
                             : new ExpectRepliesResponseWriter(activity);
@@ -192,29 +164,10 @@
                         await writer.ResponseBegin(httpResponse, cancellationToken).ConfigureAwait(false);
 
                         // Queue the activity to be processed by the ActivityTaskQueue, and stop ChannelResponseQueue when the
->>>>>>> eee92030
                         // turn is done.
                         _activityTaskQueue.QueueBackgroundActivity(claimsIdentity, activity, onComplete: (response) =>
                         {
                             invokeResponse = response;
-<<<<<<< HEAD
-                            _responseQueue.CompleteHandlerForConversation(activity.Conversation.Id);
-                        });
-
-                        // block until turn is complete
-                        await _responseQueue.HandleResponsesAsync(activity.Conversation.Id, async (activity) =>
-                        {
-                            await ChannelResponseQueue.DefaultWriter.WriteActivity(httpResponse, activity, cancellationToken: cancellationToken).ConfigureAwait(false);
-                        }, cancellationToken).ConfigureAwait(false);
-
-                        await ChannelResponseQueue.DefaultWriter.ResponseEnd(httpResponse, invokeResponse, cancellationToken: cancellationToken).ConfigureAwait(false);
-                    }
-                    else if (!_adapterOptions.Async || activity.Type == ActivityTypes.Invoke || activity.DeliveryMode == DeliveryModes.ExpectReplies)
-                    {
-                        // Invoke and ExpectReplies cannot be performed async, the response must be written before the calling thread is released.
-                        // Process the inbound activity with the Agent
-                        var invokeResponse = await ProcessActivityAsync(claimsIdentity, activity, agent.OnTurnAsync, cancellationToken).ConfigureAwait(false);
-=======
                             _responseQueue.CompleteHandlerForRequest(activity.RequestId);
                             return Task.CompletedTask;
                         });
@@ -235,7 +188,6 @@
                         {
                             Logger.LogDebug("Turn End: RequestId={RequestId}, InvokeResponse='{InvokeResponse}'", activity.RequestId, invokeResponse == null ? null : ProtocolJsonSerializer.ToJson(invokeResponse));
                         }
->>>>>>> eee92030
 
                         await writer.ResponseEnd(httpResponse, invokeResponse, cancellationToken: cancellationToken).ConfigureAwait(false);
                     }
@@ -296,9 +248,6 @@
                 return false;
             }
 
-<<<<<<< HEAD
-            await _responseQueue.SendActivitiesAsync(incomingActivity.Conversation.Id, [outActivity], cancellationToken).ConfigureAwait(false);
-=======
             await _responseQueue.SendActivitiesAsync(incomingActivity.RequestId, [outActivity], cancellationToken).ConfigureAwait(false);
 
             return true;
@@ -323,7 +272,6 @@
                 Logger.LogWarning("BadRequest: Missing Conversation.Id");
                 return false;
             }
->>>>>>> eee92030
 
             return true;
         }
