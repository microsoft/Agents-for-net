--- conflicted
+++ resolved
@@ -12,10 +12,9 @@
 using Microsoft.Agents.BotBuilder;
 using Microsoft.Agents.Connector.Types;
 using System.Text;
+using Microsoft.Agents.Hosting.AspNetCore.ActivityService;
 using Microsoft.Agents.Core.Interfaces;
-using Microsoft.Extensions.Logging.Abstractions;
 using Microsoft.Agents.Core.Serialization;
-using Microsoft.Agents.Hosting.AspNetCore.ActivityService;
 
 namespace Microsoft.Agents.Hosting.AspNetCore
 {
@@ -40,7 +39,6 @@
     {
         private readonly IActivityTaskQueue _activityTaskQueue;
         private readonly bool _async;
-        private readonly ILogger _logger;
 
         public CloudAdapter(
             IChannelServiceClientFactory channelServiceClientFactory,
@@ -50,12 +48,11 @@
         {
             _activityTaskQueue = activityTaskQueue ?? throw new ArgumentNullException(nameof(activityTaskQueue));
             _async = async;
-            _logger = NullLogger.Instance;
 
             OnTurnError = async (turnContext, exception) =>
             {
                 // Log any leaked exception from the application.
-                StringBuilder sbError = new(1024);
+                StringBuilder sbError = new StringBuilder(1024);
                 sbError.Append(exception.Message);
                 if (exception is ErrorResponseException errorResponse && errorResponse.Body != null)
                 {
@@ -63,7 +60,7 @@
                     sbError.Append(errorResponse.Body.ToString());
                 }
                 string resolvedErrorMessage = sbError.ToString();
-                _logger.LogError(exception, "Exception caught : {ExceptionMessage}", resolvedErrorMessage);
+                logger.LogError(exception, "Exception caught : {ExceptionMessage}", resolvedErrorMessage);
 
                 await turnContext.SendActivityAsync(MessageFactory.Text(resolvedErrorMessage));
 
@@ -110,57 +107,48 @@
                     return;
                 }
 
-<<<<<<< HEAD
-                if (activity.DeliveryMode == DeliveryModes.Stream)
-                {
-                    InvokeResponse invokeResponse = null;
-
-                    // Queue the activity to be processed by the ActivityBackgroundService, and stop SynchronousRequestHandler when the
-                    // turn is done.
-                    _activityTaskQueue.QueueBackgroundActivity((ClaimsIdentity)httpRequest.HttpContext.User.Identity, activity, (response) =>
+                try
+                {
+                    if (activity.DeliveryMode == DeliveryModes.Stream)
                     {
-                        SynchronousRequestHandler.CompleteHandlerForConversation(activity.Conversation.Id);
-                        invokeResponse = response;
-                    });
-
-                    // block until turn is complete
-                    await SynchronousRequestHandler.HandleResponsesAsync(activity.Conversation.Id, async (activity) =>
-                    {
-                        try
+                        InvokeResponse invokeResponse = null;
+
+                        // Queue the activity to be processed by the ActivityBackgroundService, and stop SynchronousRequestHandler when the
+                        // turn is done.
+                        _activityTaskQueue.QueueBackgroundActivity((ClaimsIdentity)httpRequest.HttpContext.User.Identity, activity, (response) =>
                         {
-                            await httpResponse.Body.WriteAsync(Encoding.UTF8.GetBytes($"event: activity\r\ndata: {ProtocolJsonSerializer.ToJson(activity)}\r\n"), cancellationToken);
+                            SynchronousRequestHandler.CompleteHandlerForConversation(activity.Conversation.Id);
+                            invokeResponse = response;
+                        });
+
+                        // block until turn is complete
+                        await SynchronousRequestHandler.HandleResponsesAsync(activity.Conversation.Id, async (activity) =>
+                        {
+                            try
+                            {
+                                await httpResponse.Body.WriteAsync(Encoding.UTF8.GetBytes($"event: activity\r\ndata: {ProtocolJsonSerializer.ToJson(activity)}\r\n"), cancellationToken);
+                                await httpResponse.Body.FlushAsync(cancellationToken);
+                            }
+                            catch (Exception ex)
+                            {
+                                Console.WriteLine(ex.ToString());
+                            }
+                        }, cancellationToken).ConfigureAwait(false);
+
+                        if (invokeResponse?.Body != null)
+                        {
+                            await httpResponse.Body.WriteAsync(Encoding.UTF8.GetBytes($"event: invokeResponse\r\ndata: {ProtocolJsonSerializer.ToJson(invokeResponse)}\r\n"), cancellationToken);
                             await httpResponse.Body.FlushAsync(cancellationToken);
                         }
-                        catch (Exception ex)
-                        {
-                            Console.WriteLine(ex.ToString());
-                        }
-                    }, cancellationToken).ConfigureAwait(false);
-
-                    if (invokeResponse?.Body != null)
-                    {
-                        await httpResponse.Body.WriteAsync(Encoding.UTF8.GetBytes($"event: invokeResponse\r\ndata: {ProtocolJsonSerializer.ToJson(invokeResponse)}\r\n"), cancellationToken);
-                        await httpResponse.Body.FlushAsync(cancellationToken);
                     }
-                }
-                else if (!_async || activity.Type == ActivityTypes.Invoke || activity.DeliveryMode == DeliveryModes.ExpectReplies)
-=======
-                try
->>>>>>> d19baf4d
-                {
-                    if (!_async || activity.Type == ActivityTypes.Invoke || activity.DeliveryMode == DeliveryModes.ExpectReplies)
+                    else if (!_async || activity.Type == ActivityTypes.Invoke || activity.DeliveryMode == DeliveryModes.ExpectReplies)
                     {
                         // Invoke and ExpectReplies cannot be performed async, the response must be written before the calling thread is released.
                         // Process the inbound activity with the bot
                         var invokeResponse = await ProcessActivityAsync(claimsIdentity, activity, bot.OnTurnAsync, cancellationToken).ConfigureAwait(false);
 
-<<<<<<< HEAD
-                        // Activity has been queued to process, so return Ok immediately
-                        httpResponse.StatusCode = (int)HttpStatusCode.Accepted;
-=======
                         // Write the response, potentially serializing the InvokeResponse
                         await HttpHelper.WriteResponseAsync(httpResponse, invokeResponse).ConfigureAwait(false);
->>>>>>> d19baf4d
                     }
                     else
                     {
@@ -179,6 +167,18 @@
             }
         }
 
+        protected override async Task<bool> StreamedResponseAsync(IActivity incomingActivity, IActivity outActivity, CancellationToken cancellationToken)
+        {
+            if (incomingActivity.DeliveryMode != DeliveryModes.Stream)
+            {
+                return false;
+            }
+
+            await SynchronousRequestHandler.SendActivitiesAsync(incomingActivity.Conversation.Id, [outActivity], cancellationToken).ConfigureAwait(false);
+
+            return true;
+        }
+
         private bool IsValidChannelActivity(Activity activity, HttpResponse httpResponse)
         {
             if (activity == null)
@@ -198,18 +198,6 @@
                 Logger.LogWarning("BadRequest: Missing Conversation.Id");
                 return false;
             }
-
-            return true;
-        }
-
-        protected override async Task<bool> StreamedResponseAsync(IActivity incomingActivity, IActivity outActivity, CancellationToken cancellationToken)
-        {
-            if (incomingActivity.DeliveryMode != DeliveryModes.Stream)
-            {
-                return false;
-            }
-
-            await SynchronousRequestHandler.SendActivitiesAsync(incomingActivity.Conversation.Id, [outActivity], cancellationToken).ConfigureAwait(false);
 
             return true;
         }
