--- conflicted
+++ resolved
@@ -118,7 +118,6 @@
 
                 try
                 {
-<<<<<<< HEAD
                     if (activity.DeliveryMode == DeliveryModes.Stream)
                     {
                         InvokeResponse invokeResponse = null;
@@ -151,10 +150,7 @@
                             await httpResponse.Body.FlushAsync(cancellationToken);
                         }
                     }
-                    else if (!_async || activity.Type == ActivityTypes.Invoke || activity.DeliveryMode == DeliveryModes.ExpectReplies)
-=======
-                    if (!_adapterOptions.Async || activity.Type == ActivityTypes.Invoke || activity.DeliveryMode == DeliveryModes.ExpectReplies)
->>>>>>> 13b64be7
+                    else if (!_adapterOptions.Async || activity.Type == ActivityTypes.Invoke || activity.DeliveryMode == DeliveryModes.ExpectReplies)
                     {
                         // Invoke and ExpectReplies cannot be performed async, the response must be written before the calling thread is released.
                         // Process the inbound activity with the bot
