--- conflicted
+++ resolved
@@ -260,11 +260,7 @@
             setter(deserialized);
         }
 
-<<<<<<< HEAD
-        protected virtual void ReadProperty(ref Utf8JsonReader reader, T value, string propertyName, JsonSerializerOptions options, Dictionary<string, PropertyInfo> properties)
-=======
-        private void ReadProperty(ref Utf8JsonReader reader, T value, string propertyName, JsonSerializerOptions options, PropertyInfo property)
->>>>>>> c07797f6
+        protected virtual void ReadProperty(ref Utf8JsonReader reader, T value, string propertyName, JsonSerializerOptions options, PropertyInfo property)
         {
             if (TryReadExtensionData(ref reader, value, property.Name, options))
             {
