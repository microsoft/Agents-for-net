﻿// Copyright (c) Microsoft Corporation. All rights reserved.
// Licensed under the MIT License.

using Microsoft.Agents.Core.Models;
using System;
using System.Text.Json;

namespace Microsoft.Agents.Core.Serialization.Converters
{
    internal class EntityConverter : ConnectorConverter<Entity>
    {
        public override Entity Read(ref Utf8JsonReader reader, Type typeToConvert, JsonSerializerOptions options)
        {
            var entity = base.Read(ref reader, typeToConvert, options);

            if (string.Equals(EntityTypes.Mention, entity.Type, StringComparison.OrdinalIgnoreCase))
            {
                return JsonSerializer.Deserialize<Mention>(JsonSerializer.Serialize(entity, options), options);
            }
            else if (string.Equals(EntityTypes.Place, entity.Type, StringComparison.OrdinalIgnoreCase))
            {
                return JsonSerializer.Deserialize<Place>(JsonSerializer.Serialize(entity, options), options);
            }
            else if (string.Equals(EntityTypes.Thing, entity.Type, StringComparison.OrdinalIgnoreCase))
            {
                return JsonSerializer.Deserialize<Thing>(JsonSerializer.Serialize(entity, options), options);
            }
            else if (string.Equals(EntityTypes.GeoCoordinates, entity.Type, StringComparison.OrdinalIgnoreCase))
            {
                return JsonSerializer.Deserialize<GeoCoordinates>(JsonSerializer.Serialize(entity, options), options);
            }
            else if (string.Equals(EntityTypes.StreamInfo, entity.Type, StringComparison.OrdinalIgnoreCase))
            {
                return JsonSerializer.Deserialize<StreamInfo>(JsonSerializer.Serialize(entity, options), options);
            }
            else if (string.Equals(EntityTypes.ActivityTreatment, entity.Type, StringComparison.OrdinalIgnoreCase))
            {
                return JsonSerializer.Deserialize<ActivityTreatment>(JsonSerializer.Serialize(entity, options), options);
            }
<<<<<<< HEAD
			else if (string.Equals(EntityTypes.ProductInfo, entity.Type, StringComparison.OrdinalIgnoreCase))
            {
                return JsonSerializer.Deserialize<ProductInfo>(JsonSerializer.Serialize(entity, options), options);
            }
            
=======
            else if (string.Equals(EntityTypes.AICitation, entity.Type, StringComparison.OrdinalIgnoreCase))
            {
                return JsonSerializer.Deserialize<AIEntity>(JsonSerializer.Serialize(entity, options), options);
            }

>>>>>>> c07797f6
            return entity;
        }

        protected override void ReadExtensionData(ref Utf8JsonReader reader, Entity value, string propertyName, JsonSerializerOptions options)
        {
            var extensionData = JsonSerializer.Deserialize<JsonElement>(ref reader, options);
            value.Properties.Add(propertyName, extensionData);
        }

        protected override bool TryReadExtensionData(ref Utf8JsonReader reader, Entity value, string propertyName, JsonSerializerOptions options)
        {
            if (propertyName.Equals(nameof(value.Properties)))
            {
                var propertyValue = JsonSerializer.Deserialize<object>(ref reader, options);

                foreach (var element in propertyValue.ToJsonElements())
                {
                    value.Properties.Add(element.Key, element.Value);
                }

                return true;
            }

            return false;
        }

        protected override bool TryWriteExtensionData(Utf8JsonWriter writer, Entity value, string propertyName)
        {
            if (propertyName.Equals(nameof(value.Properties)))
            {
                foreach (var extensionData in value.Properties)
                {
                    writer.WritePropertyName(extensionData.Key);
                    extensionData.Value.WriteTo(writer);
                }

                return true;
            }

            return false;
        }
    }
}<|MERGE_RESOLUTION|>--- conflicted
+++ resolved
@@ -37,19 +37,16 @@
             {
                 return JsonSerializer.Deserialize<ActivityTreatment>(JsonSerializer.Serialize(entity, options), options);
             }
-<<<<<<< HEAD
 			else if (string.Equals(EntityTypes.ProductInfo, entity.Type, StringComparison.OrdinalIgnoreCase))
             {
                 return JsonSerializer.Deserialize<ProductInfo>(JsonSerializer.Serialize(entity, options), options);
             }
             
-=======
             else if (string.Equals(EntityTypes.AICitation, entity.Type, StringComparison.OrdinalIgnoreCase))
             {
                 return JsonSerializer.Deserialize<AIEntity>(JsonSerializer.Serialize(entity, options), options);
             }
 
->>>>>>> c07797f6
             return entity;
         }
 
