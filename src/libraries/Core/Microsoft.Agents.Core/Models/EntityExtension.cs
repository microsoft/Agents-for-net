﻿// Copyright (c) Microsoft Corporation. All rights reserved.
// Licensed under the MIT License.

using System.Text.RegularExpressions;
using System.Linq;
using System;
using Microsoft.Agents.Core.Serialization;

namespace Microsoft.Agents.Core.Models
{
    public static class EntityExtension
    {
        /// <summary>
        /// Retrieve internal payload.
        /// </summary>
        /// <typeparam name="T">T.</typeparam>
        /// <returns>T as T.</returns>
        public static T GetAs<T>(this Entity entity)
        {
            return ProtocolJsonSerializer.GetAs<T, Entity>(entity);
        }

        /// <summary>
        /// Set internal payload.
        /// </summary>
        /// <typeparam name="T">T.</typeparam>
        /// <param name="entity"></param>
        /// <param name="obj">obj.</param>
        public static void SetAs<T>(this Entity entity, T obj)
        {
            var copy = ProtocolJsonSerializer.CloneTo<Entity>(obj);
            entity.Type = copy.Type;
            entity.Properties = copy.Properties;
        }

        public static void NormalizeMentions(this IActivity activity, bool removeMention)
        {
            if (activity.Type == ActivityTypes.Message)
            {
                if (removeMention)
                {
                    // strip recipient mention tags and text.
                    activity.RemoveRecipientMention();

                    if (activity.Entities != null)
                    {
                        // strip entity.mention records for recipient id.
                        activity.Entities = activity.Entities.Where(entity => entity is Mention mention &&
                           mention.Mentioned.Id != activity.Recipient.Id).ToList();
                    }
                }

                // remove <at> </at> tags keeping the inner text.
                activity.Text = RemoveAt(activity.Text);

                if (activity.Entities != null)
                {
                    // remove <at> </at> tags from mention records keeping the inner text.
                    foreach (var entity in activity.GetMentions())
                    {
                        entity.Text = RemoveAt(entity.Text)?.Trim();
                    }
                }
            }
        }

        private static string RemoveAt(string text)
        {
            if (string.IsNullOrEmpty(text))
            {
                return text;
            }

            bool foundTag;
            do
            {
                foundTag = false;
                int iAtStart = text.IndexOf("<at", StringComparison.InvariantCultureIgnoreCase);
                if (iAtStart >= 0)
                {
                    int iAtEnd = text.IndexOf(">", iAtStart, StringComparison.InvariantCultureIgnoreCase);
                    if (iAtEnd > 0)
                    {
                        int iAtClose = text.IndexOf("</at>", iAtEnd, StringComparison.InvariantCultureIgnoreCase);
                        if (iAtClose > 0)
                        {
                            // replace </at> 
                            var followingText = text.Substring(iAtClose + 5);

                            // if first char of followingText is not whitespace
                            if (!char.IsWhiteSpace(followingText.FirstOrDefault()))
                            {
                                // insert space because teams does => <at>Tom</at> is cool => Tom is cool
                                followingText = $" {followingText}";
                            }

#if !NETSTANDARD
                            text = string.Concat(text.AsSpan(0, iAtClose), followingText);

                            // replace <at ...>
                            text = string.Concat(text.AsSpan(0, iAtStart), text.AsSpan(iAtEnd + 1));
#else
                            text = string.Concat(text.Substring(0, iAtClose), followingText);
                            // replace <at ...>
                            text = string.Concat(text.Substring(0, iAtStart), text.Substring(iAtEnd + 1));
#endif

                            // we found one, try again, there may be more.
                            foundTag = true;
                        }
                    }
                }
            }
            while (foundTag);

            return text;
        }


        /// <summary>
        /// Remove any mention text for given id from the Activity.Text property.  For example, given the message
        /// `@echoAgent Hi Agent`, this will remove "@echoAgent", leaving `Hi Agent`.
        /// </summary>
        /// <param name="activity"></param>
        /// <description>
        /// Typically this would be used to remove the mention text for the target recipient (the Agent usually), though
        /// it could be called for each member.  For example:
        ///    turnContext.Activity.RemoveMentionText(turnContext.Activity.Recipient.Id);
        /// The format of a mention Activity.Entity is dependent on the Channel.  But in all cases we
        /// expect the Mention.Text to contain the exact text for the user as it appears in
        /// Activity.Text.
        /// For example, Teams uses &lt;at&gt;username&lt;/at&gt;, whereas slack use @username. It
        /// is expected that text is in Activity.Text and this method will remove that value from
        /// Activity.Text.
        /// </description>
        /// <param name="id">id to match.</param>
        /// <returns>new Activity.Text property value.</returns>
        public static string RemoveMentionText(this IActivity activity, string id)
        {
            if (string.IsNullOrEmpty(id)) { return activity.Text; }

            foreach (var mention in activity.GetMentions().Where(mention => mention.Mentioned.Id == id))
            {
                if (mention.Text == null)
                {
                    activity.Text = Regex.Replace(activity.Text, "<at>" + Regex.Escape(mention.Mentioned.Name) + "</at>", string.Empty, RegexOptions.IgnoreCase).Trim();
                }
                else
                {
                    activity.Text = Regex.Replace(activity.Text, Regex.Escape(mention.Text), string.Empty, RegexOptions.IgnoreCase).Trim();
                }
            }

            return activity.Text;
        }

        public static bool IsStreamingMessage(this IActivity activity)
        {
            return activity.Type == ActivityTypes.Typing && activity.GetStreamingEntity() != null;
        }

        public static StreamInfo GetStreamingEntity(this IActivity activity)
        {
            if (activity.Entities == null || activity.Entities.Count == 0)
            {
                return null;
            }

            return activity.Entities.FirstOrDefault(e => string.Equals(e.Type, EntityTypes.StreamInfo, StringComparison.OrdinalIgnoreCase)) as StreamInfo;
        }

<<<<<<< HEAD
        public static SubChannelInfo GetSubChannelEntity(this IActivity activity)
=======
        public static ActivityTreatment GetActivityTreatmentEntity(this IActivity activity)
>>>>>>> 27554dd8
        {
            if (activity.Entities == null || activity.Entities.Count == 0)
            {
                return null;
            }

<<<<<<< HEAD
            return activity.Entities.FirstOrDefault(e => string.Equals(e.Type, EntityTypes.SubChannelInfo, StringComparison.OrdinalIgnoreCase)) as SubChannelInfo;
=======
            return activity.Entities.FirstOrDefault(e => string.Equals(e.Type, EntityTypes.ActivityTreatment, StringComparison.OrdinalIgnoreCase)) as ActivityTreatment;
>>>>>>> 27554dd8
        }
    }
}<|MERGE_RESOLUTION|>--- conflicted
+++ resolved
@@ -169,22 +169,24 @@
             return activity.Entities.FirstOrDefault(e => string.Equals(e.Type, EntityTypes.StreamInfo, StringComparison.OrdinalIgnoreCase)) as StreamInfo;
         }
 
-<<<<<<< HEAD
-        public static SubChannelInfo GetSubChannelEntity(this IActivity activity)
-=======
         public static ActivityTreatment GetActivityTreatmentEntity(this IActivity activity)
->>>>>>> 27554dd8
         {
             if (activity.Entities == null || activity.Entities.Count == 0)
             {
                 return null;
             }
 
-<<<<<<< HEAD
-            return activity.Entities.FirstOrDefault(e => string.Equals(e.Type, EntityTypes.SubChannelInfo, StringComparison.OrdinalIgnoreCase)) as SubChannelInfo;
-=======
             return activity.Entities.FirstOrDefault(e => string.Equals(e.Type, EntityTypes.ActivityTreatment, StringComparison.OrdinalIgnoreCase)) as ActivityTreatment;
->>>>>>> 27554dd8
+        }
+        
+        public static ProductInfo GetProductInfoEntity(this IActivity activity)
+        {
+            if (activity.Entities == null || activity.Entities.Count == 0)
+            {
+                return null;
+            }
+
+            return activity.Entities.FirstOrDefault(e => string.Equals(e.Type, EntityTypes.ProductInfo, StringComparison.OrdinalIgnoreCase)) as ProductInfo;
         }
     }
 }