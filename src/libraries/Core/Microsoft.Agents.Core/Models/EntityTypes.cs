﻿// Copyright (c) Microsoft Corporation. All rights reserved.
// Licensed under the MIT License.

namespace Microsoft.Agents.Core.Models
{
    public static class EntityTypes
    {
        public const string Mention = "mention";
        public const string Place = "Place";
        public const string Thing = "Thing";
        public const string GeoCoordinates = "GeoCoordinates";
        public const string StreamInfo = "streaminfo";
        public const string ActivityTreatment = "activityTreatment";
<<<<<<< HEAD
        public const string ProductInfo = "ProductInfo";
=======
        public const string AICitation = "https://schema.org/Message";
>>>>>>> c07797f6
    }
}<|MERGE_RESOLUTION|>--- conflicted
+++ resolved
@@ -11,10 +11,7 @@
         public const string GeoCoordinates = "GeoCoordinates";
         public const string StreamInfo = "streaminfo";
         public const string ActivityTreatment = "activityTreatment";
-<<<<<<< HEAD
         public const string ProductInfo = "ProductInfo";
-=======
         public const string AICitation = "https://schema.org/Message";
->>>>>>> c07797f6
     }
 }