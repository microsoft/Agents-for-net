--- conflicted
+++ resolved
@@ -1,10 +1,6 @@
 ﻿// Copyright (c) Microsoft Corporation. All rights reserved.
 // Licensed under the MIT License.
 
-<<<<<<< HEAD
-using System.Text.RegularExpressions;
-=======
->>>>>>> 6260862e
 
 namespace Microsoft.Agents.Core.Models
 {
@@ -245,95 +241,6 @@
             }
         }
 
-        public static bool SupportsVideoCard(string channelId)
-        {
-            switch (channelId)
-            {
-                case Alexa:
-                case Msteams:
-                case Twilio:
-                    return false;
-
-                default:
-                    return true;
-            }
-        }
-
-        public static bool SupportsReceiptCard(string channelId)
-        {
-            switch (channelId)
-            {
-                case Alexa:
-                case Groupme:
-                case Msteams:
-                case Twilio:
-                    return false;
-
-                default:
-                    return true;
-            }
-        }
-
-        public static bool SupportsThumbnailCard(string channelId)
-        {
-            switch (channelId)
-            {
-                case Alexa:
-                    return false;
-
-                // Text only
-                case Groupme:
-                case Line:
-                case Slack:
-                case Twilio:
-                    return false;
-
-                default:
-                    return true;
-            }
-        }
-
-        public static bool SupportsAudioCard(string channelId)
-        {
-            switch (channelId)
-            {
-                case Alexa:
-                case Msteams:
-                case Twilio:
-                    return false;
-
-                // Text only
-                case Email:
-                case Groupme:
-                case Line:
-                case Slack:
-                case Telegram:
-                    return false;
-
-                default:
-                    return true;
-            }
-        }
-
-        public static bool SupportsAnimationCard(string channelId)
-        {
-            switch (channelId)
-            {
-                case Alexa:
-                case Msteams:
-                    return false;
-
-                // Text only
-                case Email:
-                case Groupme:
-                case Twilio:
-                    return false;
-
-                default:
-                    return true;
-            }
-        }
-
         /// <summary>
         /// Determines if the specified channel supports video cards.
         /// </summary>
@@ -445,6 +352,95 @@
             }
         }
 
+        public static bool SupportsVideoCard(string channelId)
+        {
+            switch (channelId)
+            {
+                case Alexa:
+                case Msteams:
+                case Twilio:
+                    return false;
+
+                default:
+                    return true;
+            }
+        }
+
+        public static bool SupportsReceiptCard(string channelId)
+        {
+            switch (channelId)
+            {
+                case Alexa:
+                case Groupme:
+                case Msteams:
+                case Twilio:
+                    return false;
+
+                default:
+                    return true;
+            }
+        }
+
+        public static bool SupportsThumbnailCard(string channelId)
+        {
+            switch (channelId)
+            {
+                case Alexa:
+                    return false;
+
+                // Text only
+                case Groupme:
+                case Line:
+                case Slack:
+                case Twilio:
+                    return false;
+
+                default:
+                    return true;
+            }
+        }
+
+        public static bool SupportsAudioCard(string channelId)
+        {
+            switch (channelId)
+            {
+                case Alexa:
+                case Msteams:
+                case Twilio:
+                    return false;
+
+                // Text only
+                case Email:
+                case Groupme:
+                case Line:
+                case Slack:
+                case Telegram:
+                    return false;
+
+                default:
+                    return true;
+            }
+        }
+
+        public static bool SupportsAnimationCard(string channelId)
+        {
+            switch (channelId)
+            {
+                case Alexa:
+                case Msteams:
+                    return false;
+
+                // Text only
+                case Email:
+                case Groupme:
+                case Twilio:
+                    return false;
+
+                default:
+                    return true;
+            }
+        }
+
         /// <summary>
         /// Determine if a Channel has a Message Feed.
         /// </summary>
