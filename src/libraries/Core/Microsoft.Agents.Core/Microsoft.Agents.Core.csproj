--- conflicted
+++ resolved
@@ -52,9 +52,6 @@
 	</ItemGroup>
 
 	<ItemGroup>
-<<<<<<< HEAD
-	  <ProjectReference Include="..\Microsoft.Agents.Core.Analyzers\Microsoft.Agents.Core.Analyzers.csproj"	ReferenceOutputAssembly="false" PrivateAssets="all" />
-=======
 	  <!--
 	  	This project is multitargeted. Analyzer project is also "technically" multitargeted, although it has only one target.
 		There's a difference between TargetFramework and TargetFrameworks with one element.
@@ -62,7 +59,6 @@
 		or be referenced with Condition on a single TargetFramework.
 	   -->
 	  <ProjectReference Include="..\Microsoft.Agents.Core.Analyzers\Microsoft.Agents.Core.Analyzers.csproj"	ReferenceOutputAssembly="false" Condition="'$(TargetFramework)' == 'netstandard2.0'" />
->>>>>>> 37deeaf7
 	</ItemGroup>
 
 </Project>