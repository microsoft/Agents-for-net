--- conflicted
+++ resolved
@@ -1,1021 +1,528 @@
-<<<<<<< HEAD
-﻿// Copyright (c) Microsoft Corporation. All rights reserved.
-// Licensed under the MIT License.
-
-using Azure.Core;
-using Microsoft.Agents.Authentication.Msal.Model;
-using Microsoft.Agents.Authentication.Msal.Utils;
-using Microsoft.Agents.Core;
-using Microsoft.Agents.Core.Models;
-using Microsoft.Extensions.Configuration;
-using Microsoft.Extensions.DependencyInjection;
-using Microsoft.Extensions.Logging;
-using Microsoft.Extensions.Options;
-using Microsoft.Identity.Client;
-using Microsoft.Identity.Client.AppConfig;
-using Microsoft.Identity.Web;
-using Microsoft.IdentityModel.LoggingExtensions;
-using System;
-using System.Collections.Concurrent;
-using System.Collections.Generic;
-using System.Linq;
-using System.Net.Http;
-using System.Runtime.Caching;
-using System.Text.Json.Serialization;
-using System.Threading;
-using System.Threading.Tasks;
-using System.Web;
-
-namespace Microsoft.Agents.Authentication.Msal
-{
-    /// <summary>
-    /// Authentication class to get access tokens. These tokens in turn are used for signing messages sent 
-    /// to Agents, the Azure Bot Service, Teams, and other services. These tokens are also used to validate incoming
-    /// data is sent from a trusted source. 
-    /// 
-    /// This class is used to acquire access tokens using the Microsoft Authentication Library(MSAL).
-    /// </summary>
-    /// <see href="https://learn.microsoft.com/en-us/entra/identity-platform/msal-overview"/>
-    public class MsalAuth : IAccessTokenProvider, IOBOExchange, IMSALProvider, IAgenticTokenProvider
-    {
-        private readonly static MemoryCache _agenticTokenCache = new MemoryCache(nameof(MsalAuth));
-
-        private readonly MSALHttpClientFactory _msalHttpClient;
-        private readonly IServiceProvider _systemServiceProvider;
-        private ConcurrentDictionary<Uri, ExecuteAuthenticationResults> _cacheList;
-        private readonly ConnectionSettings _connectionSettings;
-        private readonly ILogger _logger;
-        private readonly ICertificateProvider _certificateProvider;
-        private ClientAssertionProviderBase _clientAssertion;
-
-        /// <summary>
-        /// Creates a MSAL Authentication Instance. 
-        /// </summary>
-        /// <param name="systemServiceProvider">Should contain the following objects: a httpClient factory called "MSALClientFactory" and a instance of the MsalAuthConfigurationOptions object</param>
-        /// <param name="msalConfigurationSection"></param>
-        public MsalAuth(IServiceProvider systemServiceProvider, IConfigurationSection msalConfigurationSection)
-            : this(systemServiceProvider, new ConnectionSettings(msalConfigurationSection))
-        {
-        }
-
-        /// <summary>
-        /// Creates a MSAL Authentication Instance. 
-        /// </summary>
-        /// <param name="systemServiceProvider">Should contain the following objects: a httpClient factory called "MSALClientFactory" and a instance of the MsalAuthConfigurationOptions object</param>
-        /// <param name="settings">Settings for this instance.</param>
-        public MsalAuth(IServiceProvider systemServiceProvider, ConnectionSettings settings)
-        {
-            AssertionHelpers.ThrowIfNull(systemServiceProvider, nameof(systemServiceProvider));
-
-            _systemServiceProvider = systemServiceProvider ?? throw new ArgumentNullException(nameof(systemServiceProvider));
-            _msalHttpClient = new MSALHttpClientFactory(systemServiceProvider);
-            _connectionSettings = settings ?? throw new ArgumentNullException(nameof(settings));
-            _logger = (ILogger)systemServiceProvider.GetService(typeof(ILogger<MsalAuth>));
-            _certificateProvider = systemServiceProvider.GetService<ICertificateProvider>() ?? new X509StoreCertificateProvider(_connectionSettings, _logger);
-        }
-
-        #region IAccessTokenProvider
-        public ImmutableConnectionSettings ConnectionSettings => new(_connectionSettings);
-
-        public async Task<string> GetAccessTokenAsync(string resourceUrl, IList<string> scopes, bool forceRefresh = false)
-        {
-            var result = await InternalGetAccessTokenAsync(resourceUrl, scopes, forceRefresh).ConfigureAwait(false);
-            return result.AccessToken;
-        }
-
-        internal async Task<AuthenticationResult> InternalGetAccessTokenAsync(string resourceUrl, IList<string> scopes, bool forceRefresh = false)
-        {
-            if (!Uri.IsWellFormedUriString(resourceUrl, UriKind.RelativeOrAbsolute))
-            {
-                throw new ArgumentException("Invalid instance URL");
-            }
-
-            Uri instanceUri = new(resourceUrl);
-            var localScopes = ResolveScopesList(instanceUri, scopes);
-
-            // Get or create existing token. 
-            var cacheEntry = CacheGet(instanceUri, forceRefresh);
-            if (cacheEntry != null)
-            {
-                return cacheEntry.MsalAuthResult;
-            }
-
-            object msalAuthClient = InnerCreateClientApplication();
-
-            // setup the result payload. 
-            ExecuteAuthenticationResults authResultPayload;
-            if (msalAuthClient is IConfidentialClientApplication msalConfidentialClient)
-            {
-                if (localScopes.Length == 0)
-                {
-                    throw new ArgumentException("At least one Scope is required for Client Authentication.");
-                }
-
-                var authResult = await msalConfidentialClient.AcquireTokenForClient(localScopes).WithForceRefresh(true).ExecuteAsync().ConfigureAwait(false);
-                authResultPayload = new ExecuteAuthenticationResults()
-                {
-                    MsalAuthResult = authResult,
-                    TargetServiceUrl = instanceUri,
-                    MsalAuthClient = msalAuthClient
-                };
-            }
-            else if (msalAuthClient is IManagedIdentityApplication msalManagedIdentityClient)
-            {
-                var authResult = await msalManagedIdentityClient.AcquireTokenForManagedIdentity(resourceUrl).WithForceRefresh(true).ExecuteAsync().ConfigureAwait(false);
-                authResultPayload = new ExecuteAuthenticationResults()
-                {
-                    MsalAuthResult = authResult,
-                    TargetServiceUrl = instanceUri,
-                    MsalAuthClient = msalAuthClient
-                };
-            }
-            else
-            {
-                throw new System.NotImplementedException();
-            }
-
-            CacheSet(instanceUri, authResultPayload);
-
-            return authResultPayload.MsalAuthResult;
-        }
-
-        public TokenCredential GetTokenCredential()
-        {
-            return new MsalTokenCredential(this);
-        }
-        #endregion
-
-        #region IOBOExchange
-        public async Task<TokenResponse> AcquireTokenOnBehalfOf(IEnumerable<string> scopes, string token)
-        {
-            var msal = InnerCreateClientApplication();
-            if (msal is IConfidentialClientApplication confidentialClient)
-            {
-                var result = await confidentialClient.AcquireTokenOnBehalfOf(scopes, new UserAssertion(token)).ExecuteAsync().ConfigureAwait(false);
-                return new TokenResponse() { Token = result.AccessToken, Expiration = result.ExpiresOn.DateTime };
-            }
-
-            throw new InvalidOperationException("Only IConfidentialClientApplication is supported for OBO Exchange.");
-        }
-        #endregion
-
-        #region IMSALProvider
-        public IApplicationBase CreateClientApplication()
-        {
-            return (IApplicationBase)InnerCreateClientApplication();
-        }
-        #endregion
-
-        #region IAgenticTokenProvider
-        public async Task<string> GetAgenticApplicationTokenAsync(string agentAppInstanceId, CancellationToken cancellationToken = default)
-        {
-            AssertionHelpers.ThrowIfNullOrWhiteSpace(agentAppInstanceId, nameof(agentAppInstanceId));
-
-            if (InnerCreateClientApplication() is IConfidentialClientApplication msalApplication)
-            {
-                var tokenResult = await msalApplication
-                    .AcquireTokenForClient(["api://AzureAdTokenExchange/.default"]).WithFmiPath(agentAppInstanceId)
-                    .ExecuteAsync(cancellationToken).ConfigureAwait(false);
-
-                return tokenResult.AccessToken;
-            }
-
-            throw new InvalidOperationException("Only IConfidentialClientApplication is supported for Agentic.");
-        }
-
-        public async Task<string> GetAgenticInstanceTokenAsync(string agentAppInstanceId, CancellationToken cancellationToken = default)
-        {
-            AssertionHelpers.ThrowIfNullOrWhiteSpace(agentAppInstanceId, nameof(agentAppInstanceId));
-
-            var agentTokenResult = await GetAgenticApplicationTokenAsync(agentAppInstanceId, cancellationToken).ConfigureAwait(false);
-
-            var instanceApp = ConfidentialClientApplicationBuilder
-                .Create(agentAppInstanceId)
-                .WithClientAssertion((AssertionRequestOptions options) => Task.FromResult(agentTokenResult))
-                .WithAuthority(new Uri(_connectionSettings.Authority ?? $"https://login.microsoftonline.com/{_connectionSettings.TenantId}"))
-                .WithLogging(new IdentityLoggerAdapter(_logger), _systemServiceProvider.GetService<IOptions<MsalAuthConfigurationOptions>>().Value.MSALEnabledLogPII)
-                .WithLegacyCacheCompatibility(false)
-                .WithCacheOptions(new CacheOptions(true))
-                .WithHttpClientFactory(_msalHttpClient)
-                .Build();
-
-            var agentInstanceToken = await instanceApp
-                .AcquireTokenForClient(["api://AzureAdTokenExchange/.default"])
-                .ExecuteAsync(cancellationToken).ConfigureAwait(false);
-
-            return agentInstanceToken.AccessToken;
-        }
-
-        public async Task<string> GetAgenticUserTokenAsync(string agentAppInstanceId, string agenticUserId, IList<string> scopes, CancellationToken cancellationToken = default)
-        {
-            AssertionHelpers.ThrowIfNullOrWhiteSpace(agentAppInstanceId, nameof(agentAppInstanceId));
-            AssertionHelpers.ThrowIfNullOrWhiteSpace(agenticUserId, nameof(agenticUserId));
-
-            string k1 = "";
-            if ( scopes != null )
-            {
-                k1 = string.Join(";", scopes);
-            }
-            var cacheKey = $"{agentAppInstanceId}/{upn}/{k1}";
-            var value = _agenticTokenCache.Get(cacheKey);
-            if (value != null)
-            {
-                return ((HttpMsalResponse)value).AccessToken;
-            }
-
-            var agentToken = await GetAgenticApplicationTokenAsync(agentAppInstanceId, cancellationToken).ConfigureAwait(false);
-            var instanceToken = await GetAgenticInstanceTokenAsync(agentAppInstanceId, cancellationToken).ConfigureAwait(false);
-
-            /*
-            var instanceApp = ConfidentialClientApplicationBuilder
-                .Create(agentAppInstanceId)
-                .WithClientAssertion((AssertionRequestOptions options) => Task.FromResult(agentToken))
-                .WithAuthority(new Uri(_connectionSettings.Authority ?? $"https://login.microsoftonline.com/{_connectionSettings.TenantId}"))
-                .WithExtraQueryParameters(new Dictionary<string,string>()
-                    {
-                        { "username", upn },
-                        { "user_federated_identity_credential", instanceToken },
-                        { "grant_type", "user_fic" }
-                    })
-                .WithLogging(new IdentityLoggerAdapter(_logger), _systemServiceProvider.GetService<IOptions<MsalAuthConfigurationOptions>>().Value.MSALEnabledLogPII)
-                .WithLegacyCacheCompatibility(false)
-                .WithCacheOptions(new CacheOptions(true))
-                .WithHttpClientFactory(_msalHttpClient)
-                .Build();
-
-            var aauToken = await instanceApp
-                .AcquireTokenForClient(scopes)
-                .ExecuteAsync(cancellationToken).ConfigureAwait(false);
-
-            return aauToken.AccessToken;
-            */
-
-            var httpClientFactory = _systemServiceProvider.GetService<IHttpClientFactory>();
-            using var httpClient = httpClientFactory?.CreateClient(nameof(MsalAuth)) ?? new HttpClient();
-
-            var tokenEndpoint = _connectionSettings.Authority != null 
-                ? $"{_connectionSettings.Authority}/oauth2/v2.0/token"
-                : $"https://login.microsoftonline.com/{_connectionSettings.TenantId}/oauth2/v2.0/token";
-            
-            string scp = "";
-            if (scopes != null)
-            {
-                scp = string.Join(" ", scopes);
-            }
-            var parameters = new Dictionary<string, string>
-            {
-                { "client_id", agentAppInstanceId },
-                { "scope", scp },
-                { "client_assertion_type", "urn:ietf:params:oauth:client-assertion-type:jwt-bearer" },
-                { "client_assertion", agentToken },
-                { "user_id", agenticUserId },
-                { "user_federated_identity_credential", instanceToken },
-                { "grant_type", "user_fic" }
-            };
-
-            var content = new FormUrlEncodedContent(parameters);
-
-            var response = await httpClient.PostAsync(tokenEndpoint, content, cancellationToken).ConfigureAwait(false);
-
-#if !NETSTANDARD
-            var responseContent = await response.Content.ReadAsStringAsync(cancellationToken).ConfigureAwait(false);
-#else
-            var responseContent = await response.Content.ReadAsStringAsync().ConfigureAwait(false);
-#endif
-
-            if (!response.IsSuccessStatusCode)
-            {
-                throw new InvalidOperationException($"Failed to acquire Agentic User token: AAI={agentAppInstanceId}, AgenticUserId={agenticUserId}, Scopes={string.Join(";", scopes)}, Response={response.StatusCode}/{responseContent}");
-            }
-
-            var acccessTokenResult = System.Text.Json.JsonSerializer.Deserialize<HttpMsalResponse>(responseContent);
-            if (string.IsNullOrEmpty(acccessTokenResult.AccessToken))
-            {
-                throw new InvalidOperationException("Failed to parse access token from response");
-            }
-
-            _agenticTokenCache.Add(
-                new CacheItem(cacheKey) { Value = acccessTokenResult },
-                new CacheItemPolicy()
-                {
-                    AbsoluteExpiration = DateTime.UtcNow.AddSeconds(acccessTokenResult.ExpiresIn).Subtract(TimeSpan.FromMinutes(5))
-                });
-
-            return acccessTokenResult.AccessToken;
-
-            //var tokenResponse = System.Text.Json.JsonSerializer.Deserialize<Dictionary<string, object>>(responseContent);
-            //if (tokenResponse != null && tokenResponse.TryGetValue("access_token", out var accessToken))
-            //{
-            //    return accessToken?.ToString() ?? throw new InvalidOperationException("Access token is null");
-            //}
-            //throw new InvalidOperationException("Failed to parse access token from response");
-        }
-        #endregion
-
-        private object InnerCreateClientApplication()
-        {
-            object msalAuthClient = null;
-
-            // check for auth type. 
-            if (_connectionSettings.AuthType == AuthTypes.SystemManagedIdentity)
-            {
-                msalAuthClient = ManagedIdentityApplicationBuilder.Create(ManagedIdentityId.SystemAssigned)
-                    .WithLogging(new IdentityLoggerAdapter(_logger), _systemServiceProvider.GetService<IOptions<MsalAuthConfigurationOptions>>().Value.MSALEnabledLogPII)
-                    .WithHttpClientFactory(_msalHttpClient)
-                    .Build();
-            }
-            else if (_connectionSettings.AuthType == AuthTypes.UserManagedIdentity)
-            {
-                msalAuthClient = ManagedIdentityApplicationBuilder.Create(
-                        ManagedIdentityId.WithUserAssignedClientId(_connectionSettings.ClientId))
-                    .WithLogging(new IdentityLoggerAdapter(_logger), _systemServiceProvider.GetService<IOptions<MsalAuthConfigurationOptions>>().Value.MSALEnabledLogPII)
-                    .WithHttpClientFactory(_msalHttpClient)
-                    .Build();
-            }
-            else
-            {
-                // initialize the MSAL client
-                ConfidentialClientApplicationBuilder cAppBuilder = ConfidentialClientApplicationBuilder.CreateWithApplicationOptions(
-                new ConfidentialClientApplicationOptions()
-                {
-                    ClientId = _connectionSettings.ClientId,
-                    EnablePiiLogging = _systemServiceProvider.GetService<IOptions<MsalAuthConfigurationOptions>>().Value.MSALEnabledLogPII,
-                    LogLevel = Identity.Client.LogLevel.Verbose,
-                })
-                    .WithLogging(new IdentityLoggerAdapter(_logger), _systemServiceProvider.GetService<IOptions<MsalAuthConfigurationOptions>>().Value.MSALEnabledLogPII)
-                    .WithLegacyCacheCompatibility(false)
-                    .WithCacheOptions(new CacheOptions(true))
-                    .WithHttpClientFactory(_msalHttpClient);
-
-
-                if (!string.IsNullOrEmpty(_connectionSettings.Authority))
-                {
-                    cAppBuilder.WithAuthority(_connectionSettings.Authority);
-                }
-                else
-                {
-                    cAppBuilder.WithTenantId(_connectionSettings.TenantId);
-                }
-                // If Client secret was passed in , get the secret and create it that way 
-                // if Client CertThumbprint was passed in, get the cert and create it that way.
-                // if neither was passed in, throw an exception.
-                if (_connectionSettings.AuthType == AuthTypes.Certificate || _connectionSettings.AuthType == AuthTypes.CertificateSubjectName)
-                {
-                    // Get the certificate from the store
-                    cAppBuilder.WithCertificate(_certificateProvider.GetCertificate(), _connectionSettings.SendX5C);
-                }
-                else if (_connectionSettings.AuthType == AuthTypes.ClientSecret)
-                {
-                    cAppBuilder.WithClientSecret(_connectionSettings.ClientSecret);
-                }
-                else if (_connectionSettings.AuthType == AuthTypes.FederatedCredentials)
-                {
-                    // Reuse this instance so that the assertion is cached and only refreshed once it expires.
-                    _clientAssertion = new ManagedIdentityClientAssertion(_connectionSettings.FederatedClientId, null, _logger);
-
-                    cAppBuilder.WithClientAssertion(async (AssertionRequestOptions options) => await _clientAssertion.GetSignedAssertionAsync(_connectionSettings.AssertionRequestOptions));
-                }
-                else if (_connectionSettings.AuthType == AuthTypes.WorkloadIdentity)
-                {
-                    // Reuse this instance so that the assertion is cached and only refreshed once it expires.
-                    _clientAssertion = new AzureIdentityForKubernetesClientAssertion(_connectionSettings.FederatedTokenFile, _logger);
-
-                    cAppBuilder.WithClientAssertion(async (AssertionRequestOptions options) => await _clientAssertion.GetSignedAssertionAsync(_connectionSettings.AssertionRequestOptions));
-                }
-                else
-                {
-                    throw new System.NotImplementedException();
-                }
-
-                msalAuthClient = cAppBuilder.Build();
-            }
-
-            return msalAuthClient;
-        }
-
-        /// <summary>
-        /// gets or creates the scope list for the current instance.
-        /// </summary>
-        /// <param name="instanceUrl"></param>
-        /// <param name="scopes">scopes list to create the token for</param>
-        /// <returns></returns>
-        /// <exception cref="System.ArgumentNullException"></exception>
-        private string[] ResolveScopesList(Uri instanceUrl, IList<string> scopes = null)
-        {
-            IList<string> _localScopesResolver = new List<string>();
-
-            if (scopes != null && scopes.Count > 0)
-            {
-                return scopes.ToArray();
-            }
-            else
-            {
-                var templist = new List<string>();
-
-                if (_connectionSettings.Scopes != null)
-                {
-                    foreach (var scope in _connectionSettings.Scopes)
-                    {
-                        var scopePlaceholder = scope;
-#if !NETSTANDARD
-                        if (scopePlaceholder.Contains("{instance}", StringComparison.CurrentCultureIgnoreCase))
-#else
-                        if (scopePlaceholder.ToString().Contains("{instance}"))
-#endif
-                        {
-                            scopePlaceholder = scopePlaceholder.Replace("{instance}", $"{instanceUrl.Scheme}://{instanceUrl.Host}");
-                        }
-                        templist.Add(scopePlaceholder);
-                    }
-                }
-                return templist.ToArray();
-            }
-        }
-
-        private ExecuteAuthenticationResults CacheGet(Uri instanceUri, bool forceRefresh = false)
-        {
-            _cacheList ??= new ConcurrentDictionary<Uri, ExecuteAuthenticationResults>();
-            if (_cacheList.TryGetValue(instanceUri, out ExecuteAuthenticationResults authResultFromCache))
-            {
-                if (!forceRefresh)
-                {
-                    var accessToken = authResultFromCache.MsalAuthResult.AccessToken;
-                    var tokenExpiresOn = authResultFromCache.MsalAuthResult.ExpiresOn;
-                    if (tokenExpiresOn != null && tokenExpiresOn < DateTimeOffset.UtcNow.Subtract(TimeSpan.FromSeconds(30)))
-                    {
-                        // flush the access token if it is about to expire.
-#if !NETSTANDARD
-                        _cacheList.Remove(instanceUri, out ExecuteAuthenticationResults _);
-#else
-                        _cacheList.TryRemove(instanceUri, out ExecuteAuthenticationResults _);
-#endif
-                        return null;
-                    }
-
-                    return authResultFromCache;
-                }
-                else
-                {
-#if !NETSTANDARD
-                    _cacheList.Remove(instanceUri, out ExecuteAuthenticationResults _);
-#else
-                    _cacheList.TryRemove(instanceUri, out ExecuteAuthenticationResults _);
-#endif
-                }
-            }
-
-            return null;
-        }
-
-        private void CacheSet(Uri instanceUri, ExecuteAuthenticationResults authResultPayload)
-        {
-            if (_cacheList.ContainsKey(instanceUri))
-            {
-                _cacheList[instanceUri] = authResultPayload;
-            }
-            else
-            {
-                _cacheList.TryAdd(instanceUri, authResultPayload);
-            }
-        }
-    }
-
-    class HttpMsalResponse
-    {
-        [JsonPropertyName("token_type")]
-        public string TokeType { get; set; }
-
-        [JsonPropertyName("scope")]
-        public string Scope { get; set; }
-
-        [JsonPropertyName("expires_in")]
-        public int ExpiresIn { get; set; }
-    
-        [JsonPropertyName("ext_expires_in")]
-        public int ExtExpiresIn { get; set; }
-
-        [JsonPropertyName("access_token")]
-        public string AccessToken { get; set; }
-    }
-}
-=======
-﻿// Copyright (c) Microsoft Corporation. All rights reserved.
-// Licensed under the MIT License.
-
-using Azure.Core;
-using Microsoft.Agents.Authentication.Msal.Model;
-using Microsoft.Agents.Authentication.Msal.Utils;
-using Microsoft.Agents.Core;
-using Microsoft.Agents.Core.Models;
-using Microsoft.Extensions.Configuration;
-using Microsoft.Extensions.DependencyInjection;
-using Microsoft.Extensions.Logging;
-using Microsoft.Extensions.Options;
-using Microsoft.Identity.Client;
-using Microsoft.Identity.Client.AppConfig;
-using Microsoft.Identity.Web;
-using Microsoft.IdentityModel.LoggingExtensions;
-using System;
-using System.Collections.Concurrent;
-using System.Collections.Generic;
-using System.Linq;
-using System.Net.Http;
-using System.Runtime.Caching;
-using System.Text.Json.Serialization;
-using System.Text.RegularExpressions;
-using System.Threading;
-using System.Threading.Tasks;
-using System.Web;
-
-namespace Microsoft.Agents.Authentication.Msal
-{
-    /// <summary>
-    /// Authentication class to get access tokens. These tokens in turn are used for signing messages sent 
-    /// to Agents, the Azure Bot Service, Teams, and other services. These tokens are also used to validate incoming
-    /// data is sent from a trusted source. 
-    /// 
-    /// This class is used to acquire access tokens using the Microsoft Authentication Library(MSAL).
-    /// </summary>
-    /// <see href="https://learn.microsoft.com/en-us/entra/identity-platform/msal-overview"/>
-    public class MsalAuth : IAccessTokenProvider, IOBOExchange, IMSALProvider, IAgenticTokenProvider
-    {
-        private readonly static MemoryCache _agenticTokenCache = new MemoryCache(nameof(MsalAuth));
-
-        private readonly MSALHttpClientFactory _msalHttpClient;
-        private readonly IServiceProvider _systemServiceProvider;
-        private ConcurrentDictionary<Uri, ExecuteAuthenticationResults> _cacheList;
-        private readonly ConnectionSettings _connectionSettings;
-        private readonly ILogger _logger;
-        private readonly ICertificateProvider _certificateProvider;
-        private ClientAssertionProviderBase _clientAssertion;
-
-        /// <summary>
-        /// Creates a MSAL Authentication Instance. 
-        /// </summary>
-        /// <param name="systemServiceProvider">Should contain the following objects: a httpClient factory called "MSALClientFactory" and a instance of the MsalAuthConfigurationOptions object</param>
-        /// <param name="msalConfigurationSection"></param>
-        public MsalAuth(IServiceProvider systemServiceProvider, IConfigurationSection msalConfigurationSection)
-            : this(systemServiceProvider, new ConnectionSettings(msalConfigurationSection))
-        {
-        }
-
-        /// <summary>
-        /// Creates a MSAL Authentication Instance. 
-        /// </summary>
-        /// <param name="systemServiceProvider">Should contain the following objects: a httpClient factory called "MSALClientFactory" and a instance of the MsalAuthConfigurationOptions object</param>
-        /// <param name="settings">Settings for this instance.</param>
-        public MsalAuth(IServiceProvider systemServiceProvider, ConnectionSettings settings)
-        {
-            AssertionHelpers.ThrowIfNull(systemServiceProvider, nameof(systemServiceProvider));
-
-            _systemServiceProvider = systemServiceProvider ?? throw new ArgumentNullException(nameof(systemServiceProvider));
-            _msalHttpClient = new MSALHttpClientFactory(systemServiceProvider);
-            _connectionSettings = settings ?? throw new ArgumentNullException(nameof(settings));
-            _logger = (ILogger)systemServiceProvider.GetService(typeof(ILogger<MsalAuth>));
-            _certificateProvider = systemServiceProvider.GetService<ICertificateProvider>() ?? new X509StoreCertificateProvider(_connectionSettings, _logger);
-        }
-
-        #region IAccessTokenProvider
-        public ImmutableConnectionSettings ConnectionSettings => new(_connectionSettings);
-
-        public async Task<string> GetAccessTokenAsync(string resourceUrl, IList<string> scopes, bool forceRefresh = false)
-        {
-            var result = await InternalGetAccessTokenAsync(resourceUrl, scopes, forceRefresh).ConfigureAwait(false);
-            return result.AccessToken;
-        }
-
-        internal async Task<AuthenticationResult> InternalGetAccessTokenAsync(string resourceUrl, IList<string> scopes, bool forceRefresh = false)
-        {
-            if (!Uri.IsWellFormedUriString(resourceUrl, UriKind.RelativeOrAbsolute))
-            {
-                throw new ArgumentException("Invalid instance URL");
-            }
-
-            Uri instanceUri = new(resourceUrl);
-            var localScopes = ResolveScopesList(instanceUri, scopes);
-
-            // Get or create existing token. 
-            var cacheEntry = CacheGet(instanceUri, forceRefresh);
-            if (cacheEntry != null)
-            {
-                return cacheEntry.MsalAuthResult;
-            }
-
-            object msalAuthClient = InnerCreateClientApplication();
-
-            // setup the result payload. 
-            ExecuteAuthenticationResults authResultPayload;
-            if (msalAuthClient is IConfidentialClientApplication msalConfidentialClient)
-            {
-                if (localScopes.Length == 0)
-                {
-                    throw new ArgumentException("At least one Scope is required for Client Authentication.");
-                }
-
-                var authResult = await msalConfidentialClient.AcquireTokenForClient(localScopes).WithForceRefresh(true).ExecuteAsync().ConfigureAwait(false);
-                authResultPayload = new ExecuteAuthenticationResults()
-                {
-                    MsalAuthResult = authResult,
-                    TargetServiceUrl = instanceUri,
-                    MsalAuthClient = msalAuthClient
-                };
-            }
-            else if (msalAuthClient is IManagedIdentityApplication msalManagedIdentityClient)
-            {
-                var authResult = await msalManagedIdentityClient.AcquireTokenForManagedIdentity(resourceUrl).WithForceRefresh(true).ExecuteAsync().ConfigureAwait(false);
-                authResultPayload = new ExecuteAuthenticationResults()
-                {
-                    MsalAuthResult = authResult,
-                    TargetServiceUrl = instanceUri,
-                    MsalAuthClient = msalAuthClient
-                };
-            }
-            else
-            {
-                throw new System.NotImplementedException();
-            }
-
-            CacheSet(instanceUri, authResultPayload);
-
-            return authResultPayload.MsalAuthResult;
-        }
-
-        public TokenCredential GetTokenCredential()
-        {
-            return new MsalTokenCredential(this);
-        }
-        #endregion
-
-        #region IOBOExchange
-        public async Task<TokenResponse> AcquireTokenOnBehalfOf(IEnumerable<string> scopes, string token)
-        {
-            var msal = InnerCreateClientApplication();
-            if (msal is IConfidentialClientApplication confidentialClient)
-            {
-                var result = await confidentialClient.AcquireTokenOnBehalfOf(scopes, new UserAssertion(token)).ExecuteAsync().ConfigureAwait(false);
-                return new TokenResponse() { Token = result.AccessToken, Expiration = result.ExpiresOn.DateTime };
-            }
-
-            throw new InvalidOperationException("Only IConfidentialClientApplication is supported for OBO Exchange.");
-        }
-        #endregion
-
-        #region IMSALProvider
-        public IApplicationBase CreateClientApplication()
-        {
-            return (IApplicationBase)InnerCreateClientApplication();
-        }
-        #endregion
-
-        #region IAgenticTokenProvider
-        public async Task<string> GetAgenticApplicationTokenAsync(string tenantId, string agentAppInstanceId, CancellationToken cancellationToken = default)
-        {
-            AssertionHelpers.ThrowIfNullOrWhiteSpace(agentAppInstanceId, nameof(agentAppInstanceId));
-
-            if (InnerCreateClientApplication(tenantId) is IConfidentialClientApplication msalApplication)
-            {
-                var tokenResult = await msalApplication
-                    .AcquireTokenForClient(["api://AzureAdTokenExchange/.default"]).WithFmiPath(agentAppInstanceId)
-                    .ExecuteAsync(cancellationToken).ConfigureAwait(false);
-
-                return tokenResult.AccessToken;
-            }
-
-            throw new InvalidOperationException("Only IConfidentialClientApplication is supported for Agentic.");
-        }
-
-        public async Task<string> GetAgenticInstanceTokenAsync(string tenantId, string agentAppInstanceId, CancellationToken cancellationToken = default)
-        {
-            AssertionHelpers.ThrowIfNullOrWhiteSpace(agentAppInstanceId, nameof(agentAppInstanceId));
-
-            var agentTokenResult = await GetAgenticApplicationTokenAsync(tenantId, agentAppInstanceId, cancellationToken).ConfigureAwait(false);
-
-            var instanceApp = ConfidentialClientApplicationBuilder
-                .Create(agentAppInstanceId)
-                .WithClientAssertion((AssertionRequestOptions options) => Task.FromResult(agentTokenResult))
-                .WithAuthority(ResolveAuthority(_connectionSettings, tenantId))
-                .WithLogging(new IdentityLoggerAdapter(_logger), _systemServiceProvider.GetService<IOptions<MsalAuthConfigurationOptions>>().Value.MSALEnabledLogPII)
-                .WithLegacyCacheCompatibility(false)
-                .WithCacheOptions(new CacheOptions(true))
-                .WithHttpClientFactory(_msalHttpClient)
-                .Build();
-
-            var agentInstanceToken = await instanceApp
-                .AcquireTokenForClient(["api://AzureAdTokenExchange/.default"])
-                .ExecuteAsync(cancellationToken).ConfigureAwait(false);
-
-            return agentInstanceToken.AccessToken;
-        }
-
-        public async Task<string> GetAgenticUserTokenAsync(string tenantId, string agentAppInstanceId, string agenticUserId, IList<string> scopes, CancellationToken cancellationToken = default)
-        {
-            AssertionHelpers.ThrowIfNullOrWhiteSpace(agentAppInstanceId, nameof(agentAppInstanceId));
-            AssertionHelpers.ThrowIfNullOrWhiteSpace(agenticUserId, nameof(agenticUserId));
-
-            var cacheKey = $"{agentAppInstanceId}/{agenticUserId}/{string.Join(";", scopes)}";
-            var value = _agenticTokenCache.Get(cacheKey);
-            if (value != null)
-            {
-                return ((HttpMsalResponse)value).AccessToken;
-            }
-
-            var agentToken = await GetAgenticApplicationTokenAsync(tenantId, agentAppInstanceId, cancellationToken).ConfigureAwait(false);
-            var instanceToken = await GetAgenticInstanceTokenAsync(tenantId, agentAppInstanceId, cancellationToken).ConfigureAwait(false);
-
-            /*
-            var instanceApp = ConfidentialClientApplicationBuilder
-                .Create(agentAppInstanceId)
-                .WithClientAssertion((AssertionRequestOptions options) => Task.FromResult(agentToken))
-                .WithAuthority(new Uri(_connectionSettings.Authority ?? $"https://login.microsoftonline.com/{_connectionSettings.TenantId}"))
-                .WithExtraQueryParameters(new Dictionary<string,string>()
-                    {
-                        { "username", upn },
-                        { "user_federated_identity_credential", instanceToken },
-                        { "grant_type", "user_fic" }
-                    })
-                .WithLogging(new IdentityLoggerAdapter(_logger), _systemServiceProvider.GetService<IOptions<MsalAuthConfigurationOptions>>().Value.MSALEnabledLogPII)
-                .WithLegacyCacheCompatibility(false)
-                .WithCacheOptions(new CacheOptions(true))
-                .WithHttpClientFactory(_msalHttpClient)
-                .Build();
-
-            var aauToken = await instanceApp
-                .AcquireTokenForClient(scopes)
-                .ExecuteAsync(cancellationToken).ConfigureAwait(false);
-
-            return aauToken.AccessToken;
-            */
-
-            // ConfidentialClientApplication does not work for this, at least in the version of Microsoft.Identity.Client currently being
-            // used.  It does work in Python.  This should be retested using ConfidentialClientApplication when the Msal package is updated.
-            var httpClientFactory = _systemServiceProvider.GetService<IHttpClientFactory>();
-            using var httpClient = httpClientFactory?.CreateClient(nameof(MsalAuth)) ?? new HttpClient();
-
-            
-            var tokenEndpoint = _connectionSettings.Authority != null 
-                ? $"{ResolveAuthority(_connectionSettings, tenantId)}/oauth2/v2.0/token" // update to use tenantId if "common" but retain original host for regionalization purposes
-                : $"https://login.microsoftonline.com/{tenantId}/oauth2/v2.0/token";
-            
-
-            var parameters = new Dictionary<string, string>
-            {
-                { "client_id", agentAppInstanceId },
-                { "scope", string.Join(" ", scopes) },
-                { "client_assertion_type", "urn:ietf:params:oauth:client-assertion-type:jwt-bearer" },
-                { "client_assertion", agentToken },
-                { "user_id", agenticUserId },
-                { "user_federated_identity_credential", instanceToken },
-                { "grant_type", "user_fic" }
-            };
-
-            using var content = new FormUrlEncodedContent(parameters);
-            using var response = await httpClient.PostAsync(tokenEndpoint, content, cancellationToken).ConfigureAwait(false);
-
-#if !NETSTANDARD
-            var responseContent = await response.Content.ReadAsStringAsync(cancellationToken).ConfigureAwait(false);
-#else
-            var responseContent = await response.Content.ReadAsStringAsync().ConfigureAwait(false);
-#endif
-
-            if (!response.IsSuccessStatusCode)
-            {
-                throw new InvalidOperationException($"Failed to acquire Agentic User token: AAI={agentAppInstanceId}, AgenticUserId={agenticUserId}, Scopes={string.Join(";", scopes)}, Response={response.StatusCode}/{responseContent}");
-            }
-
-            var acccessTokenResult = System.Text.Json.JsonSerializer.Deserialize<HttpMsalResponse>(responseContent);
-            if (string.IsNullOrEmpty(acccessTokenResult.AccessToken))
-            {
-                throw new InvalidOperationException("Failed to parse access token from response");
-            }
-
-            _agenticTokenCache.Add(
-                new CacheItem(cacheKey) { Value = acccessTokenResult },
-                new CacheItemPolicy()
-                {
-                    AbsoluteExpiration = DateTime.UtcNow.AddSeconds(acccessTokenResult.ExpiresIn).Subtract(TimeSpan.FromMinutes(5))
-                });
-
-            return acccessTokenResult.AccessToken;
-        }
-
-        /// <summary>
-        /// This method can optionally accept a tenant ID that overrides the tenant ID in the connection settings, if the connection settings authority contains "common".
-        /// </summary>
-        /// <param name="connectionSettings">Connection Settings object for the active connection.</param>
-        /// <param name="tenantId">Tenant Id to use in place of Common</param>
-        private static string ResolveAuthority(ConnectionSettings connectionSettings, string tenantId)
-        {
-            if (string.IsNullOrEmpty(tenantId))
-            {
-                // tenant id is not specified, check to see if authority is set, if it is set use it. 
-                return connectionSettings.Authority ?? $"https://login.microsoftonline.com/{connectionSettings.TenantId}";
-            }
-
-            return !string.IsNullOrEmpty(connectionSettings.Authority)
-                ? Regex.Replace(connectionSettings.Authority, @"/common(?=/|$)", $"/{tenantId}")  // update to use tenantId if "common" but retain original host for regionalization purposes
-                : $"https://login.microsoftonline.com/{tenantId}";
-        }
-
-        /// <summary>
-        /// This method can optionally accept a tenant ID that overrides the tenant ID in the connection settings, if the connection settings TenantId is "common".
-        /// </summary>
-        /// <param name="connectionSettings">Connection Settings object for the active connection.</param>
-        /// <param name="tenantId">Tenant Id to use in place of Common</param>
-        private static string ResolveTenantId(ConnectionSettings connectionSettings, string tenantId)
-        {
-            if (!string.IsNullOrEmpty(tenantId) && connectionSettings.TenantId.Equals("common", StringComparison.OrdinalIgnoreCase))
-            {
-                return tenantId;
-            }
-
-            return connectionSettings.TenantId;
-        }
-        #endregion
-
-        private object InnerCreateClientApplication(string tenantId = null)
-        {
-            object msalAuthClient = null;
-
-            // check for auth type. 
-            if (_connectionSettings.AuthType == AuthTypes.SystemManagedIdentity)
-            {
-                msalAuthClient = ManagedIdentityApplicationBuilder.Create(ManagedIdentityId.SystemAssigned)
-                    .WithLogging(new IdentityLoggerAdapter(_logger), _systemServiceProvider.GetService<IOptions<MsalAuthConfigurationOptions>>().Value.MSALEnabledLogPII)
-                    .WithHttpClientFactory(_msalHttpClient)
-                    .Build();
-            }
-            else if (_connectionSettings.AuthType == AuthTypes.UserManagedIdentity)
-            {
-                msalAuthClient = ManagedIdentityApplicationBuilder.Create(
-                        ManagedIdentityId.WithUserAssignedClientId(_connectionSettings.ClientId))
-                    .WithLogging(new IdentityLoggerAdapter(_logger), _systemServiceProvider.GetService<IOptions<MsalAuthConfigurationOptions>>().Value.MSALEnabledLogPII)
-                    .WithHttpClientFactory(_msalHttpClient)
-                    .Build();
-            }
-            else
-            {
-                // initialize the MSAL client
-                ConfidentialClientApplicationBuilder cAppBuilder = ConfidentialClientApplicationBuilder.CreateWithApplicationOptions(
-                new ConfidentialClientApplicationOptions()
-                {
-                    ClientId = _connectionSettings.ClientId,
-                    EnablePiiLogging = _systemServiceProvider.GetService<IOptions<MsalAuthConfigurationOptions>>().Value.MSALEnabledLogPII,
-                    LogLevel = Identity.Client.LogLevel.Verbose,
-                })
-                    .WithLogging(new IdentityLoggerAdapter(_logger), _systemServiceProvider.GetService<IOptions<MsalAuthConfigurationOptions>>().Value.MSALEnabledLogPII)
-                    .WithLegacyCacheCompatibility(false)
-                    .WithCacheOptions(new CacheOptions(true))
-                    .WithHttpClientFactory(_msalHttpClient);
-
-
-                if (!string.IsNullOrEmpty(_connectionSettings.Authority))
-                {
-                    cAppBuilder.WithAuthority(ResolveAuthority(_connectionSettings, tenantId));
-                }
-                else
-                {
-                    cAppBuilder.WithTenantId(ResolveTenantId(_connectionSettings, tenantId));
-                }
-
-                // If Client secret was passed in , get the secret and create it that way 
-                // if Client CertThumbprint was passed in, get the cert and create it that way.
-                // if neither was passed in, throw an exception.
-                if (_connectionSettings.AuthType == AuthTypes.Certificate || _connectionSettings.AuthType == AuthTypes.CertificateSubjectName)
-                {
-                    // Get the certificate from the store
-                    cAppBuilder.WithCertificate(_certificateProvider.GetCertificate(), _connectionSettings.SendX5C);
-                }
-                else if (_connectionSettings.AuthType == AuthTypes.ClientSecret)
-                {
-                    cAppBuilder.WithClientSecret(_connectionSettings.ClientSecret);
-                }
-                else if (_connectionSettings.AuthType == AuthTypes.FederatedCredentials)
-                {
-                    // Reuse this instance so that the assertion is cached and only refreshed once it expires.
-                    _clientAssertion = new ManagedIdentityClientAssertion(_connectionSettings.FederatedClientId, null, _logger);
-
-                    cAppBuilder.WithClientAssertion(async (AssertionRequestOptions options) => await _clientAssertion.GetSignedAssertionAsync(_connectionSettings.AssertionRequestOptions));
-                }
-                else if (_connectionSettings.AuthType == AuthTypes.WorkloadIdentity)
-                {
-                    // Reuse this instance so that the assertion is cached and only refreshed once it expires.
-                    _clientAssertion = new AzureIdentityForKubernetesClientAssertion(_connectionSettings.FederatedTokenFile, _logger);
-
-                    cAppBuilder.WithClientAssertion(async (AssertionRequestOptions options) => await _clientAssertion.GetSignedAssertionAsync(_connectionSettings.AssertionRequestOptions));
-                }
-                else
-                {
-                    throw new System.NotImplementedException();
-                }
-
-                msalAuthClient = cAppBuilder.Build();
-            }
-
-            return msalAuthClient;
-        }
-
-        /// <summary>
-        /// gets or creates the scope list for the current instance.
-        /// </summary>
-        /// <param name="instanceUrl"></param>
-        /// <param name="scopes">scopes list to create the token for</param>
-        /// <returns></returns>
-        /// <exception cref="System.ArgumentNullException"></exception>
-        private string[] ResolveScopesList(Uri instanceUrl, IList<string> scopes = null)
-        {
-            IList<string> _localScopesResolver = new List<string>();
-
-            if (scopes != null && scopes.Count > 0)
-            {
-                return scopes.ToArray();
-            }
-            else
-            {
-                var templist = new List<string>();
-
-                if (_connectionSettings.Scopes != null)
-                {
-                    foreach (var scope in _connectionSettings.Scopes)
-                    {
-                        var scopePlaceholder = scope;
-#if !NETSTANDARD
-                        if (scopePlaceholder.Contains("{instance}", StringComparison.CurrentCultureIgnoreCase))
-#else
-                        if (scopePlaceholder.ToString().Contains("{instance}"))
-#endif
-                        {
-                            scopePlaceholder = scopePlaceholder.Replace("{instance}", $"{instanceUrl.Scheme}://{instanceUrl.Host}");
-                        }
-                        templist.Add(scopePlaceholder);
-                    }
-                }
-                return templist.ToArray();
-            }
-        }
-
-        private ExecuteAuthenticationResults CacheGet(Uri instanceUri, bool forceRefresh = false)
-        {
-            _cacheList ??= new ConcurrentDictionary<Uri, ExecuteAuthenticationResults>();
-            if (_cacheList.TryGetValue(instanceUri, out ExecuteAuthenticationResults authResultFromCache))
-            {
-                if (!forceRefresh)
-                {
-                    var tokenExpiresOn = authResultFromCache.MsalAuthResult.ExpiresOn;
-                    if (tokenExpiresOn != null && tokenExpiresOn < DateTimeOffset.UtcNow.Subtract(TimeSpan.FromSeconds(30)))
-                    {
-                        // flush the access token if it is about to expire.
-#if !NETSTANDARD
-                        _cacheList.Remove(instanceUri, out ExecuteAuthenticationResults _);
-#else
-                        _cacheList.TryRemove(instanceUri, out ExecuteAuthenticationResults _);
-#endif
-                        return null;
-                    }
-
-                    return authResultFromCache;
-                }
-                else
-                {
-#if !NETSTANDARD
-                    _cacheList.Remove(instanceUri, out ExecuteAuthenticationResults _);
-#else
-                    _cacheList.TryRemove(instanceUri, out ExecuteAuthenticationResults _);
-#endif
-                }
-            }
-
-            return null;
-        }
-
-        private void CacheSet(Uri instanceUri, ExecuteAuthenticationResults authResultPayload)
-        {
-            if (_cacheList.ContainsKey(instanceUri))
-            {
-                _cacheList[instanceUri] = authResultPayload;
-            }
-            else
-            {
-                _cacheList.TryAdd(instanceUri, authResultPayload);
-            }
-        }
-    }
-
-    class HttpMsalResponse
-    {
-        [JsonPropertyName("token_type")]
-        public string TokeType { get; set; }
-
-        [JsonPropertyName("scope")]
-        public string Scope { get; set; }
-
-        [JsonPropertyName("expires_in")]
-        public int ExpiresIn { get; set; }
-    
-        [JsonPropertyName("ext_expires_in")]
-        public int ExtExpiresIn { get; set; }
-
-        [JsonPropertyName("access_token")]
-        public string AccessToken { get; set; }
-    }
-}
->>>>>>> 6260862e
+﻿// Copyright (c) Microsoft Corporation. All rights reserved.
+// Licensed under the MIT License.
+
+using Azure.Core;
+using Microsoft.Agents.Authentication.Msal.Model;
+using Microsoft.Agents.Authentication.Msal.Utils;
+using Microsoft.Agents.Core;
+using Microsoft.Agents.Core.Models;
+using Microsoft.Extensions.Configuration;
+using Microsoft.Extensions.DependencyInjection;
+using Microsoft.Extensions.Logging;
+using Microsoft.Extensions.Options;
+using Microsoft.Identity.Client;
+using Microsoft.Identity.Client.AppConfig;
+using Microsoft.Identity.Web;
+using Microsoft.IdentityModel.LoggingExtensions;
+using System;
+using System.Collections.Concurrent;
+using System.Collections.Generic;
+using System.Linq;
+using System.Net.Http;
+using System.Runtime.Caching;
+using System.Text.Json.Serialization;
+using System.Text.RegularExpressions;
+using System.Threading;
+using System.Threading.Tasks;
+using System.Web;
+
+namespace Microsoft.Agents.Authentication.Msal
+{
+    /// <summary>
+    /// Authentication class to get access tokens. These tokens in turn are used for signing messages sent 
+    /// to Agents, the Azure Bot Service, Teams, and other services. These tokens are also used to validate incoming
+    /// data is sent from a trusted source. 
+    /// 
+    /// This class is used to acquire access tokens using the Microsoft Authentication Library(MSAL).
+    /// </summary>
+    /// <see href="https://learn.microsoft.com/en-us/entra/identity-platform/msal-overview"/>
+    public class MsalAuth : IAccessTokenProvider, IOBOExchange, IMSALProvider, IAgenticTokenProvider
+    {
+        private readonly static MemoryCache _agenticTokenCache = new MemoryCache(nameof(MsalAuth));
+
+        private readonly MSALHttpClientFactory _msalHttpClient;
+        private readonly IServiceProvider _systemServiceProvider;
+        private ConcurrentDictionary<Uri, ExecuteAuthenticationResults> _cacheList;
+        private readonly ConnectionSettings _connectionSettings;
+        private readonly ILogger _logger;
+        private readonly ICertificateProvider _certificateProvider;
+        private ClientAssertionProviderBase _clientAssertion;
+
+        /// <summary>
+        /// Creates a MSAL Authentication Instance. 
+        /// </summary>
+        /// <param name="systemServiceProvider">Should contain the following objects: a httpClient factory called "MSALClientFactory" and a instance of the MsalAuthConfigurationOptions object</param>
+        /// <param name="msalConfigurationSection"></param>
+        public MsalAuth(IServiceProvider systemServiceProvider, IConfigurationSection msalConfigurationSection)
+            : this(systemServiceProvider, new ConnectionSettings(msalConfigurationSection))
+        {
+        }
+
+        /// <summary>
+        /// Creates a MSAL Authentication Instance. 
+        /// </summary>
+        /// <param name="systemServiceProvider">Should contain the following objects: a httpClient factory called "MSALClientFactory" and a instance of the MsalAuthConfigurationOptions object</param>
+        /// <param name="settings">Settings for this instance.</param>
+        public MsalAuth(IServiceProvider systemServiceProvider, ConnectionSettings settings)
+        {
+            AssertionHelpers.ThrowIfNull(systemServiceProvider, nameof(systemServiceProvider));
+
+            _systemServiceProvider = systemServiceProvider ?? throw new ArgumentNullException(nameof(systemServiceProvider));
+            _msalHttpClient = new MSALHttpClientFactory(systemServiceProvider);
+            _connectionSettings = settings ?? throw new ArgumentNullException(nameof(settings));
+            _logger = (ILogger)systemServiceProvider.GetService(typeof(ILogger<MsalAuth>));
+            _certificateProvider = systemServiceProvider.GetService<ICertificateProvider>() ?? new X509StoreCertificateProvider(_connectionSettings, _logger);
+        }
+
+        #region IAccessTokenProvider
+        public ImmutableConnectionSettings ConnectionSettings => new(_connectionSettings);
+
+        public async Task<string> GetAccessTokenAsync(string resourceUrl, IList<string> scopes, bool forceRefresh = false)
+        {
+            var result = await InternalGetAccessTokenAsync(resourceUrl, scopes, forceRefresh).ConfigureAwait(false);
+            return result.AccessToken;
+        }
+
+        internal async Task<AuthenticationResult> InternalGetAccessTokenAsync(string resourceUrl, IList<string> scopes, bool forceRefresh = false)
+        {
+            if (!Uri.IsWellFormedUriString(resourceUrl, UriKind.RelativeOrAbsolute))
+            {
+                throw new ArgumentException("Invalid instance URL");
+            }
+
+            Uri instanceUri = new(resourceUrl);
+            var localScopes = ResolveScopesList(instanceUri, scopes);
+
+            // Get or create existing token. 
+            var cacheEntry = CacheGet(instanceUri, forceRefresh);
+            if (cacheEntry != null)
+            {
+                return cacheEntry.MsalAuthResult;
+            }
+
+            object msalAuthClient = InnerCreateClientApplication();
+
+            // setup the result payload. 
+            ExecuteAuthenticationResults authResultPayload;
+            if (msalAuthClient is IConfidentialClientApplication msalConfidentialClient)
+            {
+                if (localScopes.Length == 0)
+                {
+                    throw new ArgumentException("At least one Scope is required for Client Authentication.");
+                }
+
+                var authResult = await msalConfidentialClient.AcquireTokenForClient(localScopes).WithForceRefresh(true).ExecuteAsync().ConfigureAwait(false);
+                authResultPayload = new ExecuteAuthenticationResults()
+                {
+                    MsalAuthResult = authResult,
+                    TargetServiceUrl = instanceUri,
+                    MsalAuthClient = msalAuthClient
+                };
+            }
+            else if (msalAuthClient is IManagedIdentityApplication msalManagedIdentityClient)
+            {
+                var authResult = await msalManagedIdentityClient.AcquireTokenForManagedIdentity(resourceUrl).WithForceRefresh(true).ExecuteAsync().ConfigureAwait(false);
+                authResultPayload = new ExecuteAuthenticationResults()
+                {
+                    MsalAuthResult = authResult,
+                    TargetServiceUrl = instanceUri,
+                    MsalAuthClient = msalAuthClient
+                };
+            }
+            else
+            {
+                throw new System.NotImplementedException();
+            }
+
+            CacheSet(instanceUri, authResultPayload);
+
+            return authResultPayload.MsalAuthResult;
+        }
+
+        public TokenCredential GetTokenCredential()
+        {
+            return new MsalTokenCredential(this);
+        }
+        #endregion
+
+        #region IOBOExchange
+        public async Task<TokenResponse> AcquireTokenOnBehalfOf(IEnumerable<string> scopes, string token)
+        {
+            var msal = InnerCreateClientApplication();
+            if (msal is IConfidentialClientApplication confidentialClient)
+            {
+                var result = await confidentialClient.AcquireTokenOnBehalfOf(scopes, new UserAssertion(token)).ExecuteAsync().ConfigureAwait(false);
+                return new TokenResponse() { Token = result.AccessToken, Expiration = result.ExpiresOn.DateTime };
+            }
+
+            throw new InvalidOperationException("Only IConfidentialClientApplication is supported for OBO Exchange.");
+        }
+        #endregion
+
+        #region IMSALProvider
+        public IApplicationBase CreateClientApplication()
+        {
+            return (IApplicationBase)InnerCreateClientApplication();
+        }
+        #endregion
+
+        #region IAgenticTokenProvider
+        public async Task<string> GetAgenticApplicationTokenAsync(string tenantId, string agentAppInstanceId, CancellationToken cancellationToken = default)
+        {
+            AssertionHelpers.ThrowIfNullOrWhiteSpace(agentAppInstanceId, nameof(agentAppInstanceId));
+
+            if (InnerCreateClientApplication(tenantId) is IConfidentialClientApplication msalApplication)
+            {
+                var tokenResult = await msalApplication
+                    .AcquireTokenForClient(["api://AzureAdTokenExchange/.default"]).WithFmiPath(agentAppInstanceId)
+                    .ExecuteAsync(cancellationToken).ConfigureAwait(false);
+
+                return tokenResult.AccessToken;
+            }
+
+            throw new InvalidOperationException("Only IConfidentialClientApplication is supported for Agentic.");
+        }
+
+        public async Task<string> GetAgenticInstanceTokenAsync(string tenantId, string agentAppInstanceId, CancellationToken cancellationToken = default)
+        {
+            AssertionHelpers.ThrowIfNullOrWhiteSpace(agentAppInstanceId, nameof(agentAppInstanceId));
+
+            var agentTokenResult = await GetAgenticApplicationTokenAsync(tenantId, agentAppInstanceId, cancellationToken).ConfigureAwait(false);
+
+            var instanceApp = ConfidentialClientApplicationBuilder
+                .Create(agentAppInstanceId)
+                .WithClientAssertion((AssertionRequestOptions options) => Task.FromResult(agentTokenResult))
+                .WithAuthority(ResolveAuthority(_connectionSettings, tenantId))
+                .WithLogging(new IdentityLoggerAdapter(_logger), _systemServiceProvider.GetService<IOptions<MsalAuthConfigurationOptions>>().Value.MSALEnabledLogPII)
+                .WithLegacyCacheCompatibility(false)
+                .WithCacheOptions(new CacheOptions(true))
+                .WithHttpClientFactory(_msalHttpClient)
+                .Build();
+
+            var agentInstanceToken = await instanceApp
+                .AcquireTokenForClient(["api://AzureAdTokenExchange/.default"])
+                .ExecuteAsync(cancellationToken).ConfigureAwait(false);
+
+            return agentInstanceToken.AccessToken;
+        }
+
+        public async Task<string> GetAgenticUserTokenAsync(string tenantId, string agentAppInstanceId, string agenticUserId, IList<string> scopes, CancellationToken cancellationToken = default)
+        {
+            AssertionHelpers.ThrowIfNullOrWhiteSpace(agentAppInstanceId, nameof(agentAppInstanceId));
+            AssertionHelpers.ThrowIfNullOrWhiteSpace(agenticUserId, nameof(agenticUserId));
+
+            var cacheKey = $"{agentAppInstanceId}/{agenticUserId}/{DelimitedScopes(scopes, ";")}";
+            var value = _agenticTokenCache.Get(cacheKey);
+            if (value != null)
+            {
+                return ((HttpMsalResponse)value).AccessToken;
+            }
+
+            var agentToken = await GetAgenticApplicationTokenAsync(tenantId, agentAppInstanceId, cancellationToken).ConfigureAwait(false);
+            var instanceToken = await GetAgenticInstanceTokenAsync(tenantId, agentAppInstanceId, cancellationToken).ConfigureAwait(false);
+
+            /*
+            var instanceApp = ConfidentialClientApplicationBuilder
+                .Create(agentAppInstanceId)
+                .WithClientAssertion((AssertionRequestOptions options) => Task.FromResult(agentToken))
+                .WithAuthority(new Uri(_connectionSettings.Authority ?? $"https://login.microsoftonline.com/{_connectionSettings.TenantId}"))
+                .WithExtraQueryParameters(new Dictionary<string,string>()
+                    {
+                        { "username", upn },
+                        { "user_federated_identity_credential", instanceToken },
+                        { "grant_type", "user_fic" }
+                    })
+                .WithLogging(new IdentityLoggerAdapter(_logger), _systemServiceProvider.GetService<IOptions<MsalAuthConfigurationOptions>>().Value.MSALEnabledLogPII)
+                .WithLegacyCacheCompatibility(false)
+                .WithCacheOptions(new CacheOptions(true))
+                .WithHttpClientFactory(_msalHttpClient)
+                .Build();
+
+            var aauToken = await instanceApp
+                .AcquireTokenForClient(scopes)
+                .ExecuteAsync(cancellationToken).ConfigureAwait(false);
+
+            return aauToken.AccessToken;
+            */
+
+            // ConfidentialClientApplication does not work for this, at least in the version of Microsoft.Identity.Client currently being
+            // used.  It does work in Python.  This should be retested using ConfidentialClientApplication when the Msal package is updated.
+            var httpClientFactory = _systemServiceProvider.GetService<IHttpClientFactory>();
+            using var httpClient = httpClientFactory?.CreateClient(nameof(MsalAuth)) ?? new HttpClient();
+
+            
+            var tokenEndpoint = _connectionSettings.Authority != null 
+                ? $"{ResolveAuthority(_connectionSettings, tenantId)}/oauth2/v2.0/token" // update to use tenantId if "common" but retain original host for regionalization purposes
+                : $"https://login.microsoftonline.com/{tenantId}/oauth2/v2.0/token";
+
+            var parameters = new Dictionary<string, string>
+            {
+                { "client_id", agentAppInstanceId },
+                { "scope", DelimitedScopes(scopes, " ") },
+                { "client_assertion_type", "urn:ietf:params:oauth:client-assertion-type:jwt-bearer" },
+                { "client_assertion", agentToken },
+                { "user_id", agenticUserId },
+                { "user_federated_identity_credential", instanceToken },
+                { "grant_type", "user_fic" }
+            };
+
+            using var content = new FormUrlEncodedContent(parameters);
+            using var response = await httpClient.PostAsync(tokenEndpoint, content, cancellationToken).ConfigureAwait(false);
+
+#if !NETSTANDARD
+            var responseContent = await response.Content.ReadAsStringAsync(cancellationToken).ConfigureAwait(false);
+#else
+            var responseContent = await response.Content.ReadAsStringAsync().ConfigureAwait(false);
+#endif
+
+            if (!response.IsSuccessStatusCode)
+            {
+                throw new InvalidOperationException($"Failed to acquire Agentic User token: AAI={agentAppInstanceId}, AgenticUserId={agenticUserId}, Scopes={string.Join(";", scopes)}, Response={response.StatusCode}/{responseContent}");
+            }
+
+            var acccessTokenResult = System.Text.Json.JsonSerializer.Deserialize<HttpMsalResponse>(responseContent);
+            if (string.IsNullOrEmpty(acccessTokenResult.AccessToken))
+            {
+                throw new InvalidOperationException("Failed to parse access token from response");
+            }
+
+            _agenticTokenCache.Add(
+                new CacheItem(cacheKey) { Value = acccessTokenResult },
+                new CacheItemPolicy()
+                {
+                    AbsoluteExpiration = DateTime.UtcNow.AddSeconds(acccessTokenResult.ExpiresIn).Subtract(TimeSpan.FromMinutes(5))
+                });
+
+            return acccessTokenResult.AccessToken;
+        }
+
+        /// <summary>
+        /// This method can optionally accept a tenant ID that overrides the tenant ID in the connection settings, if the connection settings authority contains "common".
+        /// </summary>
+        /// <param name="connectionSettings">Connection Settings object for the active connection.</param>
+        /// <param name="tenantId">Tenant Id to use in place of Common</param>
+        private static string ResolveAuthority(ConnectionSettings connectionSettings, string tenantId)
+        {
+            if (string.IsNullOrEmpty(tenantId))
+            {
+                // tenant id is not specified, check to see if authority is set, if it is set use it. 
+                return connectionSettings.Authority ?? $"https://login.microsoftonline.com/{connectionSettings.TenantId}";
+            }
+
+            return !string.IsNullOrEmpty(connectionSettings.Authority)
+                ? Regex.Replace(connectionSettings.Authority, @"/common(?=/|$)", $"/{tenantId}")  // update to use tenantId if "common" but retain original host for regionalization purposes
+                : $"https://login.microsoftonline.com/{tenantId}";
+        }
+
+        /// <summary>
+        /// This method can optionally accept a tenant ID that overrides the tenant ID in the connection settings, if the connection settings TenantId is "common".
+        /// </summary>
+        /// <param name="connectionSettings">Connection Settings object for the active connection.</param>
+        /// <param name="tenantId">Tenant Id to use in place of Common</param>
+        private static string ResolveTenantId(ConnectionSettings connectionSettings, string tenantId)
+        {
+            if (!string.IsNullOrEmpty(tenantId) && connectionSettings.TenantId.Equals("common", StringComparison.OrdinalIgnoreCase))
+            {
+                return tenantId;
+            }
+
+            return connectionSettings.TenantId;
+        }
+
+        private static string DelimitedScopes(IList<string> scopes, string separator)
+        {
+            var scp = "";
+            if (scopes != null)
+            {
+                scp = string.Join(separator, scopes);
+            }
+            return scp;
+        }
+        #endregion
+
+        private object InnerCreateClientApplication(string tenantId = null)
+        {
+            object msalAuthClient = null;
+
+            // check for auth type. 
+            if (_connectionSettings.AuthType == AuthTypes.SystemManagedIdentity)
+            {
+                msalAuthClient = ManagedIdentityApplicationBuilder.Create(ManagedIdentityId.SystemAssigned)
+                    .WithLogging(new IdentityLoggerAdapter(_logger), _systemServiceProvider.GetService<IOptions<MsalAuthConfigurationOptions>>().Value.MSALEnabledLogPII)
+                    .WithHttpClientFactory(_msalHttpClient)
+                    .Build();
+            }
+            else if (_connectionSettings.AuthType == AuthTypes.UserManagedIdentity)
+            {
+                msalAuthClient = ManagedIdentityApplicationBuilder.Create(
+                        ManagedIdentityId.WithUserAssignedClientId(_connectionSettings.ClientId))
+                    .WithLogging(new IdentityLoggerAdapter(_logger), _systemServiceProvider.GetService<IOptions<MsalAuthConfigurationOptions>>().Value.MSALEnabledLogPII)
+                    .WithHttpClientFactory(_msalHttpClient)
+                    .Build();
+            }
+            else
+            {
+                // initialize the MSAL client
+                ConfidentialClientApplicationBuilder cAppBuilder = ConfidentialClientApplicationBuilder.CreateWithApplicationOptions(
+                new ConfidentialClientApplicationOptions()
+                {
+                    ClientId = _connectionSettings.ClientId,
+                    EnablePiiLogging = _systemServiceProvider.GetService<IOptions<MsalAuthConfigurationOptions>>().Value.MSALEnabledLogPII,
+                    LogLevel = Identity.Client.LogLevel.Verbose,
+                })
+                    .WithLogging(new IdentityLoggerAdapter(_logger), _systemServiceProvider.GetService<IOptions<MsalAuthConfigurationOptions>>().Value.MSALEnabledLogPII)
+                    .WithLegacyCacheCompatibility(false)
+                    .WithCacheOptions(new CacheOptions(true))
+                    .WithHttpClientFactory(_msalHttpClient);
+
+
+                if (!string.IsNullOrEmpty(_connectionSettings.Authority))
+                {
+                    cAppBuilder.WithAuthority(ResolveAuthority(_connectionSettings, tenantId));
+                }
+                else
+                {
+                    cAppBuilder.WithTenantId(ResolveTenantId(_connectionSettings, tenantId));
+                }
+
+                // If Client secret was passed in , get the secret and create it that way 
+                // if Client CertThumbprint was passed in, get the cert and create it that way.
+                // if neither was passed in, throw an exception.
+                if (_connectionSettings.AuthType == AuthTypes.Certificate || _connectionSettings.AuthType == AuthTypes.CertificateSubjectName)
+                {
+                    // Get the certificate from the store
+                    cAppBuilder.WithCertificate(_certificateProvider.GetCertificate(), _connectionSettings.SendX5C);
+                }
+                else if (_connectionSettings.AuthType == AuthTypes.ClientSecret)
+                {
+                    cAppBuilder.WithClientSecret(_connectionSettings.ClientSecret);
+                }
+                else if (_connectionSettings.AuthType == AuthTypes.FederatedCredentials)
+                {
+                    // Reuse this instance so that the assertion is cached and only refreshed once it expires.
+                    _clientAssertion = new ManagedIdentityClientAssertion(_connectionSettings.FederatedClientId, null, _logger);
+
+                    cAppBuilder.WithClientAssertion(async (AssertionRequestOptions options) => await _clientAssertion.GetSignedAssertionAsync(_connectionSettings.AssertionRequestOptions));
+                }
+                else if (_connectionSettings.AuthType == AuthTypes.WorkloadIdentity)
+                {
+                    // Reuse this instance so that the assertion is cached and only refreshed once it expires.
+                    _clientAssertion = new AzureIdentityForKubernetesClientAssertion(_connectionSettings.FederatedTokenFile, _logger);
+
+                    cAppBuilder.WithClientAssertion(async (AssertionRequestOptions options) => await _clientAssertion.GetSignedAssertionAsync(_connectionSettings.AssertionRequestOptions));
+                }
+                else
+                {
+                    throw new System.NotImplementedException();
+                }
+
+                msalAuthClient = cAppBuilder.Build();
+            }
+
+            return msalAuthClient;
+        }
+
+        /// <summary>
+        /// gets or creates the scope list for the current instance.
+        /// </summary>
+        /// <param name="instanceUrl"></param>
+        /// <param name="scopes">scopes list to create the token for</param>
+        /// <returns></returns>
+        /// <exception cref="System.ArgumentNullException"></exception>
+        private string[] ResolveScopesList(Uri instanceUrl, IList<string> scopes = null)
+        {
+            IList<string> _localScopesResolver = new List<string>();
+
+            if (scopes != null && scopes.Count > 0)
+            {
+                return scopes.ToArray();
+            }
+            else
+            {
+                var templist = new List<string>();
+
+                if (_connectionSettings.Scopes != null)
+                {
+                    foreach (var scope in _connectionSettings.Scopes)
+                    {
+                        var scopePlaceholder = scope;
+#if !NETSTANDARD
+                        if (scopePlaceholder.Contains("{instance}", StringComparison.CurrentCultureIgnoreCase))
+#else
+                        if (scopePlaceholder.ToString().Contains("{instance}"))
+#endif
+                        {
+                            scopePlaceholder = scopePlaceholder.Replace("{instance}", $"{instanceUrl.Scheme}://{instanceUrl.Host}");
+                        }
+                        templist.Add(scopePlaceholder);
+                    }
+                }
+                return templist.ToArray();
+            }
+        }
+
+        private ExecuteAuthenticationResults CacheGet(Uri instanceUri, bool forceRefresh = false)
+        {
+            _cacheList ??= new ConcurrentDictionary<Uri, ExecuteAuthenticationResults>();
+            if (_cacheList.TryGetValue(instanceUri, out ExecuteAuthenticationResults authResultFromCache))
+            {
+                if (!forceRefresh)
+                {
+                    var tokenExpiresOn = authResultFromCache.MsalAuthResult.ExpiresOn;
+                    if (tokenExpiresOn != null && tokenExpiresOn < DateTimeOffset.UtcNow.Subtract(TimeSpan.FromSeconds(30)))
+                    {
+                        // flush the access token if it is about to expire.
+#if !NETSTANDARD
+                        _cacheList.Remove(instanceUri, out ExecuteAuthenticationResults _);
+#else
+                        _cacheList.TryRemove(instanceUri, out ExecuteAuthenticationResults _);
+#endif
+                        return null;
+                    }
+
+                    return authResultFromCache;
+                }
+                else
+                {
+#if !NETSTANDARD
+                    _cacheList.Remove(instanceUri, out ExecuteAuthenticationResults _);
+#else
+                    _cacheList.TryRemove(instanceUri, out ExecuteAuthenticationResults _);
+#endif
+                }
+            }
+
+            return null;
+        }
+
+        private void CacheSet(Uri instanceUri, ExecuteAuthenticationResults authResultPayload)
+        {
+            if (_cacheList.ContainsKey(instanceUri))
+            {
+                _cacheList[instanceUri] = authResultPayload;
+            }
+            else
+            {
+                _cacheList.TryAdd(instanceUri, authResultPayload);
+            }
+        }
+    }
+
+    class HttpMsalResponse
+    {
+        [JsonPropertyName("token_type")]
+        public string TokeType { get; set; }
+
+        [JsonPropertyName("scope")]
+        public string Scope { get; set; }
+
+        [JsonPropertyName("expires_in")]
+        public int ExpiresIn { get; set; }
+    
+        [JsonPropertyName("ext_expires_in")]
+        public int ExtExpiresIn { get; set; }
+
+        [JsonPropertyName("access_token")]
+        public string AccessToken { get; set; }
+    }
+}