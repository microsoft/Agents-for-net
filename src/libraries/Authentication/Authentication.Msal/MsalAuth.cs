﻿// Copyright (c) Microsoft Corporation. All rights reserved.
// Licensed under the MIT License.

using Microsoft.Agents.Authentication.Msal.Model;
using Microsoft.Agents.Authentication.Msal.Utils;
using Microsoft.Agents.Core;
using Microsoft.Agents.Core.Models;
using Microsoft.Extensions.Configuration;
using Microsoft.Extensions.DependencyInjection;
using Microsoft.Extensions.Logging;
using Microsoft.Extensions.Options;
using Microsoft.Identity.Client;
using Microsoft.Identity.Client.AppConfig;
using Microsoft.Identity.Web;
using Microsoft.IdentityModel.LoggingExtensions;
using System;
using System.Collections.Concurrent;
using System.Collections.Generic;
using System.IO;
using System.Linq;
using System.Threading.Tasks;

namespace Microsoft.Agents.Authentication.Msal
{
    /// <summary>
    /// Authentication class to get access tokens. These tokens in turn are used for signing messages sent 
    /// to Agents, the Azure Bot Service, Teams, and other services. These tokens are also used to validate incoming
    /// data is sent from a trusted source. 
    /// 
    /// This class is used to acquire access tokens using the Microsoft Authentication Library(MSAL).
    /// </summary>
    /// <see href="https://learn.microsoft.com/en-us/entra/identity-platform/msal-overview"/>
    public class MsalAuth : IAccessTokenProvider, IOBOExchange, IMSALProvider
    {
        private readonly MSALHttpClientFactory _msalHttpClient;
        private readonly IServiceProvider _systemServiceProvider;
        private ConcurrentDictionary<Uri, ExecuteAuthenticationResults> _cacheList;
        private readonly ConnectionSettings _connectionSettings;
        private readonly ILogger _logger;
        private readonly ICertificateProvider _certificateProvider;
<<<<<<< HEAD
        private ClientAssertionProviderBase _clientAssertion;
=======
        private DateTimeOffset _lastReadWorkloadIdentity;
        private string _lastJwtWorkLoadIdentity = null;
>>>>>>> 3025a840

        /// <summary>
        /// Creates a MSAL Authentication Instance. 
        /// </summary>
        /// <param name="systemServiceProvider">Should contain the following objects: a httpClient factory called "MSALClientFactory" and a instance of the MsalAuthConfigurationOptions object</param>
        /// <param name="msalConfigurationSection"></param>
        public MsalAuth(IServiceProvider systemServiceProvider, IConfigurationSection msalConfigurationSection)
            : this(systemServiceProvider, new ConnectionSettings(msalConfigurationSection))
        {
        }

        /// <summary>
        /// Creates a MSAL Authentication Instance. 
        /// </summary>
        /// <param name="systemServiceProvider">Should contain the following objects: a httpClient factory called "MSALClientFactory" and a instance of the MsalAuthConfigurationOptions object</param>
        /// <param name="settings">Settings for this instance.</param>
        public MsalAuth(IServiceProvider systemServiceProvider, ConnectionSettings settings)
        {
            AssertionHelpers.ThrowIfNull(systemServiceProvider, nameof(systemServiceProvider));

            _systemServiceProvider = systemServiceProvider ?? throw new ArgumentNullException(nameof(systemServiceProvider));
            _msalHttpClient = new MSALHttpClientFactory(systemServiceProvider);
            _connectionSettings = settings ?? throw new ArgumentNullException(nameof(settings));
            _logger = (ILogger)systemServiceProvider.GetService(typeof(ILogger<MsalAuth>));
            _certificateProvider = systemServiceProvider.GetService<ICertificateProvider>() ?? new X509StoreCertificateProvider(_connectionSettings, _logger);
        }

        public async Task<string> GetAccessTokenAsync(string resourceUrl, IList<string> scopes, bool forceRefresh = false)
        {
            if (!Uri.IsWellFormedUriString(resourceUrl, UriKind.RelativeOrAbsolute))
            {
                throw new ArgumentException("Invalid instance URL");
            }

            Uri instanceUri = new(resourceUrl);
            var localScopes = ResolveScopesList(instanceUri, scopes);

            // Get or create existing token. 
            _cacheList ??= new ConcurrentDictionary<Uri, ExecuteAuthenticationResults>();
            if (_cacheList.TryGetValue(instanceUri, out ExecuteAuthenticationResults authResultFromCache))
            {
                if (!forceRefresh)
                {
                    var accessToken = authResultFromCache.MsalAuthResult.AccessToken;
                    var tokenExpiresOn = authResultFromCache.MsalAuthResult.ExpiresOn;
                    if (tokenExpiresOn != null && tokenExpiresOn < DateTimeOffset.UtcNow.Subtract(TimeSpan.FromSeconds(30)))
                    {
                        accessToken = string.Empty; // flush the access token if it is about to expire.
#if !NETSTANDARD
                        _cacheList.Remove(instanceUri, out ExecuteAuthenticationResults _);
#else
                        _cacheList.TryRemove(instanceUri, out ExecuteAuthenticationResults _);
#endif
                    }

                    if (!string.IsNullOrEmpty(accessToken))
                    {
                        return accessToken;
                    }
                }
                else
                {
#if !NETSTANDARD
                    _cacheList.Remove(instanceUri, out ExecuteAuthenticationResults _);
#else
                    _cacheList.TryRemove(instanceUri, out ExecuteAuthenticationResults _);
#endif
                }
            }

            object msalAuthClient = InnerCreateClientApplication();

            // setup the result payload. 
            ExecuteAuthenticationResults authResultPayload = null;
            if (msalAuthClient is IConfidentialClientApplication msalConfidentialClient)
            {
                if (localScopes.Length == 0)
                {
                    throw new ArgumentException("At least one Scope is required for Client Authentication.");
                }

                var authResult = await msalConfidentialClient.AcquireTokenForClient(localScopes).WithForceRefresh(true).ExecuteAsync().ConfigureAwait(false);
                authResultPayload = new ExecuteAuthenticationResults()
                {
                    MsalAuthResult = authResult,
                    TargetServiceUrl = instanceUri,
                    MsalAuthClient = msalAuthClient
                };
            }
            else if (msalAuthClient is IManagedIdentityApplication msalManagedIdentityClient)
            {
                var authResult = await msalManagedIdentityClient.AcquireTokenForManagedIdentity(resourceUrl).WithForceRefresh(true).ExecuteAsync().ConfigureAwait(false);
                authResultPayload = new ExecuteAuthenticationResults()
                {
                    MsalAuthResult = authResult,
                    TargetServiceUrl = instanceUri,
                    MsalAuthClient = msalAuthClient
                };
            }
            else
            {
                throw new System.NotImplementedException();
            }

            if (_cacheList.ContainsKey(instanceUri))
            {
                _cacheList[instanceUri] = authResultPayload;
            }
            else
            {
                _cacheList.TryAdd(instanceUri, authResultPayload);
            }

            return authResultPayload.MsalAuthResult.AccessToken;
        }


        public async Task<TokenResponse> AcquireTokenOnBehalfOf(IEnumerable<string> scopes, string token)
        {
            var msal = InnerCreateClientApplication();
            if (msal is IConfidentialClientApplication confidentialClient)
            {
                var result = await confidentialClient.AcquireTokenOnBehalfOf(scopes, new UserAssertion(token)).ExecuteAsync().ConfigureAwait(false);
                return new TokenResponse() { Token = result.AccessToken, Expiration = result.ExpiresOn.DateTime };
            }

            throw new InvalidOperationException("Only IConfidentialClientApplication is supported for OBO Exchange.");
        }

        public IApplicationBase CreateClientApplication()
        {
            return (IApplicationBase)InnerCreateClientApplication();
        }

        private object InnerCreateClientApplication()
        {
            object msalAuthClient = null;

            // check for auth type. 
            if (_connectionSettings.AuthType == AuthTypes.SystemManagedIdentity)
            {
                msalAuthClient = ManagedIdentityApplicationBuilder.Create(ManagedIdentityId.SystemAssigned)
                    .WithLogging(new IdentityLoggerAdapter(_logger), _systemServiceProvider.GetService<IOptions<MsalAuthConfigurationOptions>>().Value.MSALEnabledLogPII)
                    .WithHttpClientFactory(_msalHttpClient)
                    .Build();
            }
            else if (_connectionSettings.AuthType == AuthTypes.UserManagedIdentity)
            {
                msalAuthClient = ManagedIdentityApplicationBuilder.Create(
                        ManagedIdentityId.WithUserAssignedClientId(_connectionSettings.ClientId))
                    .WithLogging(new IdentityLoggerAdapter(_logger), _systemServiceProvider.GetService<IOptions<MsalAuthConfigurationOptions>>().Value.MSALEnabledLogPII)
                    .WithHttpClientFactory(_msalHttpClient)
                    .Build();
            }
            else
            {
                // initialize the MSAL client
                ConfidentialClientApplicationBuilder cAppBuilder = ConfidentialClientApplicationBuilder.CreateWithApplicationOptions(
                new ConfidentialClientApplicationOptions()
                {
                    ClientId = _connectionSettings.ClientId,
                    EnablePiiLogging = _systemServiceProvider.GetService<IOptions<MsalAuthConfigurationOptions>>().Value.MSALEnabledLogPII,
                    LogLevel = Identity.Client.LogLevel.Verbose,
                })
                    .WithLogging(new IdentityLoggerAdapter(_logger), _systemServiceProvider.GetService<IOptions<MsalAuthConfigurationOptions>>().Value.MSALEnabledLogPII)
                    .WithLegacyCacheCompatibility(false)
                    .WithCacheOptions(new CacheOptions(true))
                    .WithHttpClientFactory(_msalHttpClient);


                if (!string.IsNullOrEmpty(_connectionSettings.Authority))
                {
                    cAppBuilder.WithAuthority(_connectionSettings.Authority);
                }
                else
                {
                    cAppBuilder.WithTenantId(_connectionSettings.TenantId);
                }
                // If Client secret was passed in , get the secret and create it that way 
                // if Client CertThumbprint was passed in, get the cert and create it that way.
                // if neither was passed in, throw an exception.
                if (_connectionSettings.AuthType == AuthTypes.Certificate || _connectionSettings.AuthType == AuthTypes.CertificateSubjectName)
                {
                    // Get the certificate from the store
                    cAppBuilder.WithCertificate(_certificateProvider.GetCertificate(), _connectionSettings.SendX5C);
                }
                else if (_connectionSettings.AuthType == AuthTypes.ClientSecret)
                {
                    cAppBuilder.WithClientSecret(_connectionSettings.ClientSecret);
                }
                else if (_connectionSettings.AuthType == AuthTypes.FederatedCredentials)
                {
                    // Reuse this instance so that the assertion is cached and only refreshed once it expires.
                    _clientAssertion = new ManagedIdentityClientAssertion(_connectionSettings.FederatedClientId, null, _logger);

                    cAppBuilder.WithClientAssertion(async (AssertionRequestOptions options) => await _clientAssertion.GetSignedAssertionAsync(_connectionSettings.AssertionRequestOptions));
                }
                else if (_connectionSettings.AuthType == AuthTypes.WorkloadIdentity)
                {
                    // Reuse this instance so that the assertion is cached and only refreshed once it expires.
                    _clientAssertion = new AzureIdentityForKubernetesClientAssertion(_connectionSettings.FederatedTokenFile, _logger);

                    cAppBuilder.WithClientAssertion(async (AssertionRequestOptions options) => await _clientAssertion.GetSignedAssertionAsync(_connectionSettings.AssertionRequestOptions));
                }
                else if (_connectionSettings.AuthType == AuthTypes.WorkloadIdentity)
                {
                    cAppBuilder.WithClientAssertion(() =>
                    {
                        // read only once every 5 minutes, less heavy for I/O
                        if (_lastJwtWorkLoadIdentity != null && DateTimeOffset.UtcNow.Subtract(_lastReadWorkloadIdentity) <= TimeSpan.FromMinutes(5)) 
                            return _lastJwtWorkLoadIdentity;
                        _lastReadWorkloadIdentity = DateTimeOffset.UtcNow;
                        _lastJwtWorkLoadIdentity = File.ReadAllText(_connectionSettings.FederatedTokenFile);
                        return _lastJwtWorkLoadIdentity;
                    });
                }
                else
                {
                    throw new System.NotImplementedException();
                }

                msalAuthClient = cAppBuilder.Build();
            }

            return msalAuthClient;
        }

        /// <summary>
        /// gets or creates the scope list for the current instance.
        /// </summary>
        /// <param name="instanceUrl"></param>
        /// <param name="scopes">scopes list to create the token for</param>
        /// <returns></returns>
        /// <exception cref="System.ArgumentNullException"></exception>
        private string[] ResolveScopesList(Uri instanceUrl, IList<string> scopes = null)
        {
            IList<string> _localScopesResolver = new List<string>();

            if (scopes != null && scopes.Count > 0)
            {
                return scopes.ToArray();
            }
            else
            {
                var templist = new List<string>();

                if (_connectionSettings.Scopes != null)
                {
                    foreach (var scope in _connectionSettings.Scopes)
                    {
                        var scopePlaceholder = scope;
#if !NETSTANDARD
                        if (scopePlaceholder.Contains("{instance}", StringComparison.CurrentCultureIgnoreCase))
#else
                        if (scopePlaceholder.ToString().Contains("{instance}"))
#endif
                        {
                            scopePlaceholder = scopePlaceholder.Replace("{instance}", $"{instanceUrl.Scheme}://{instanceUrl.Host}");
                        }
                        templist.Add(scopePlaceholder);
                    }
                }
                return templist.ToArray();
            }
        }
    }
}<|MERGE_RESOLUTION|>--- conflicted
+++ resolved
@@ -38,12 +38,7 @@
         private readonly ConnectionSettings _connectionSettings;
         private readonly ILogger _logger;
         private readonly ICertificateProvider _certificateProvider;
-<<<<<<< HEAD
         private ClientAssertionProviderBase _clientAssertion;
-=======
-        private DateTimeOffset _lastReadWorkloadIdentity;
-        private string _lastJwtWorkLoadIdentity = null;
->>>>>>> 3025a840
 
         /// <summary>
         /// Creates a MSAL Authentication Instance. 
