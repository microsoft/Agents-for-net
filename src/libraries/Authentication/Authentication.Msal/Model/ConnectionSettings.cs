--- conflicted
+++ resolved
@@ -59,18 +59,7 @@
         /// <inheritdoc/>
         public bool SendX5C { get; set; } = false;
 
-<<<<<<< HEAD
         /// <inheritdoc/>
-=======
-        /// <summary>
-        /// Token path used for the workload identity, like the MSAL example for AKS, equal to AZURE_FEDERATED_TOKEN_FILE 
-        /// </summary>
-        public string FederatedTokenFile { get; set; }
-        
-        /// <summary>
-        /// ClientId of the ManagedIdentity used with FederatedCredentials
-        /// </summary>
->>>>>>> 3025a840
         public string FederatedClientId { get; set; }
 
         /// <inheritdoc/>
@@ -160,20 +149,9 @@
                     {
                         throw new ArgumentNullException(nameof(Authority), "TenantId or Authority is required");
                     }
-<<<<<<< HEAD
-                    if (AuthType == AuthTypes.WorkloadIdentity && string.IsNullOrEmpty(FederatedTokenFile))
+                    if (string.IsNullOrEmpty(FederatedTokenFile))
                     {
                         throw new ArgumentNullException(nameof(FederatedTokenFile), "FederatedTokenFile is required");
-=======
-                    if (string.IsNullOrEmpty(FederatedTokenFile))
-                    {
-                        throw new ArgumentNullException(nameof(FederatedTokenFile), "FederatedTokenFile option is required");
-                       
-                    }
-                    if (!File.Exists(FederatedTokenFile))
-                    {
-                        throw new ArgumentNullException(nameof(FederatedTokenFile), "FederatedToken file is not present");
->>>>>>> 3025a840
                     }
                     break;
                 default:
