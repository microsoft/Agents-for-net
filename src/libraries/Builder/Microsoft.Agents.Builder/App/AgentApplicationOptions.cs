--- conflicted
+++ resolved
@@ -116,11 +116,8 @@
         /// <param name="configuration"></param>
         /// <param name="channelAdapter"></param>
         /// <param name="storage">The IStorage used by TurnState and User Authorization.</param>
-<<<<<<< HEAD
-=======
         /// <param name="authOptions"></param>
         /// <param name="cardOptions"></param>
->>>>>>> d95f98d4
         /// <param name="fileDownloaders"></param>
         /// <param name="transcriptStore"></param>
         /// <param name="autoSignInSelector"></param>
@@ -130,11 +127,8 @@
             IConfiguration configuration, 
             IChannelAdapter channelAdapter, 
             IStorage storage = null, 
-<<<<<<< HEAD
-=======
             UserAuthorizationOptions authOptions = null,
             AdaptiveCardsOptions cardOptions = null,
->>>>>>> d95f98d4
             IList<IInputFileDownloader> fileDownloaders = null,
             ITranscriptStore transcriptStore = null,
             AutoSignInSelector autoSignInSelector = null,
