--- conflicted
+++ resolved
@@ -200,16 +200,14 @@
   <data name="ExtensionAlreadyRegistered" xml:space="preserve">
     <value>An instance of this extention has allready been registred for this application. {0}</value>
   </data>
-<<<<<<< HEAD
+  <data name="UserTokenClientNotAvailable" xml:space="preserve">
+    <value>An instance of IUserTokenClient is not available.  This is most likely due to the registered IChannelServiceClientFactory not creating one.</value>
+  </data>
+  <data name="ExchangeTokenUnexpectedNull" xml:space="preserve">
+    <value>ExchangeToken returned an empty token.</value>
+  </data>
   <data name="UnexpectedAuthorizationState" xml:space="preserve">
     <value>Unexpected state for handler '{0}' </value>
     <comment>Raised when attempting to refresh a near expired cached token, but received a null token.</comment>
-=======
-  <data name="UserTokenClientNotAvailable" xml:space="preserve">
-    <value>An instance of IUserTokenClient is not available.  This is most likely due to the registered IChannelServiceClientFactory not creating one.</value>
-  </data>
-  <data name="ExchangeTokenUnexpectedNull" xml:space="preserve">
-    <value>ExchangeToken returned an empty token.</value>
->>>>>>> ddfbc2e3
   </data>
 </root>