--- conflicted
+++ resolved
@@ -201,13 +201,11 @@
     <value>Raised when JWT authentication has not been enabled for the sending channel.</value>
     <comment>Anonymous access is not allowed for this channel.</comment>
   </data>
-<<<<<<< HEAD
+  <data name="ExtensionAlreadyRegistered" xml:space="preserve">
+    <value>An instance of this extention has allready been registred for this application. {0}</value>
+  </data>
   <data name="UnexpectedAuthorizationState" xml:space="preserve">
     <value>Unexpected state for handler '{0]' </value>
     <comment>Raised when attempting to refresh a near expired cached token, but received a null token.</comment>
-=======
-  <data name="ExtensionAlreadyRegistered" xml:space="preserve">
-    <value>An instance of this extention has allready been registred for this application. {0}</value>
->>>>>>> 27554dd8
   </data>
 </root>