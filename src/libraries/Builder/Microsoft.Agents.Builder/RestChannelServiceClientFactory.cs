--- conflicted
+++ resolved
@@ -16,17 +16,6 @@
 using System.Security.Claims;
 using System.Threading;
 using System.Threading.Tasks;
-<<<<<<< HEAD
-using Microsoft.Agents.Authentication;
-using Microsoft.Agents.Connector;
-using Microsoft.Extensions.Configuration;
-using Microsoft.Extensions.Logging;
-using Microsoft.Extensions.Logging.Abstractions;
-using Microsoft.Agents.Builder.Errors;
-using Microsoft.Agents.Core;
-using Microsoft.Agents.Core.Models;
-=======
->>>>>>> f68a3724
 
 namespace Microsoft.Agents.Builder
 {
@@ -107,16 +96,11 @@
 
         public Task<IConnectorClient> CreateConnectorClientAsync(ITurnContext turnContext, string audience = null, IList<string> scopes = null, bool useAnonymous = false, CancellationToken cancellationToken = default)
         {
-<<<<<<< HEAD
-            AssertionHelpers.ThrowIfNull(turnContext, nameof(turnContext));
-
             if (turnContext.Activity.Recipient.Role == RoleTypes.ConnectorUser)
             {
-                return Task.FromResult((IConnectorClient) new MCSConnectorClient(new Uri(turnContext.Activity.ServiceUrl), _httpClientFactory));
+                return Task.FromResult((IConnectorClient)new MCSConnectorClient(new Uri(turnContext.Activity.ServiceUrl), _httpClientFactory));
             }
 
-            return CreateConnectorClientAsync(turnContext.Identity, turnContext.Activity.ServiceUrl, audience ?? AgentClaims.GetTokenAudience(turnContext.Identity), cancellationToken, scopes, useAnonymous);
-=======
             if (!AgenticAuthorization.IsAgenticRequest(turnContext))
             {
                 return CreateConnectorClientAsync(turnContext.Identity, turnContext.Activity.ServiceUrl, audience ?? AgentClaims.GetTokenAudience(turnContext.Identity), cancellationToken, scopes, useAnonymous);
@@ -160,7 +144,6 @@
                     }
                 },
                 typeof(RestChannelServiceClientFactory).FullName));
->>>>>>> f68a3724
         }
 
         /// <inheritdoc />
