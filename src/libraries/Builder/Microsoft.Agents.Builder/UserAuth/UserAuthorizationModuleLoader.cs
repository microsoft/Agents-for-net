﻿// Copyright (c) Microsoft Corporation. All rights reserved.
// Licensed under the MIT License.

using Microsoft.Agents.Authentication;
using Microsoft.Agents.Builder.Errors;
<<<<<<< HEAD
using Microsoft.Agents.Builder.UserAuth.Connector;
=======
using Microsoft.Agents.Builder.UserAuth.AgenticAuth;
>>>>>>> 21d1ccbf
using Microsoft.Agents.Builder.UserAuth.TokenService;
using Microsoft.Agents.Core;
using Microsoft.Agents.Core.Errors;
using Microsoft.Agents.Storage;
using Microsoft.Extensions.Configuration;
using Microsoft.Extensions.Logging;
using System;
using System.Collections.Generic;
using System.Reflection;
#if !NETSTANDARD
using System.Runtime.Loader;
#endif

namespace Microsoft.Agents.Builder.UserAuth
{
#if !NETSTANDARD
    internal class UserAuthorizationModuleLoader( AssemblyLoadContext loadContext, ILogger logger)
    {
        private readonly AssemblyLoadContext _loadContext = loadContext ?? throw new ArgumentNullException(nameof(loadContext));
#else
    internal class UserAuthorizationModuleLoader( AppDomain loadContext, ILogger logger)
    {
        private readonly AppDomain _loadContext = loadContext ?? throw new ArgumentNullException(nameof(loadContext));
#endif

        public ConstructorInfo GetProviderConstructor(string name, string assemblyName, string typeName)
        {
            AssertionHelpers.ThrowIfNullOrEmpty(name, nameof(name));

            if (string.IsNullOrEmpty(assemblyName))
            {
                // A Assembly Lib name wasn't given in config.  Set to the default assembly lib
                assemblyName = typeof(AzureBotUserAuthorization).Assembly.GetName().Name;
                logger.LogInformation("No assembly name given in config for connection `{name}`.  Using default assembly lib: `{assemblyName}`", name, assemblyName);
            }

            if (string.IsNullOrEmpty(typeName))
            {
                // A Type name wasn't given in config.  Set to the default type name
                typeName = typeof(AzureBotUserAuthorization).FullName;
                logger.LogInformation("No type name given in config for connection `{name}`.  Using default type name: `{typeName}`", name, typeName);
            }
<<<<<<< HEAD
            // For our known handler types, allow just the class name and expand to full type name.
            else if (typeName.Equals(nameof(AzureBotUserAuthorization), StringComparison.OrdinalIgnoreCase))
            {
                typeName = typeof(AzureBotUserAuthorization).FullName;
            }
            else if (typeName.Equals(nameof(ConnectorUserAuthorization), StringComparison.OrdinalIgnoreCase))
            {
                typeName = typeof(ConnectorUserAuthorization).FullName;
=======
            else if (string.Equals(nameof(AgenticUserAuthorization), typeName, StringComparison.OrdinalIgnoreCase))
            {
                typeName = typeof(AgenticUserAuthorization).FullName;
>>>>>>> 21d1ccbf
            }

            // This throws for invalid assembly name.
#if !NETSTANDARD
                Assembly assembly = _loadContext.LoadFromAssemblyName(new AssemblyName(assemblyName));
#else
            // This throws for invalid assembly name.
            Assembly assembly = _loadContext.Load(assemblyName);
#endif
            Type type = assembly.GetType(typeName);
            if (!IsValidProviderType(type))
            {
                // Perhaps config left off the full type name?
                type = assembly.GetType($"{assemblyName}.{typeName}");
                if (!IsValidProviderType(type))
                {
                    throw ExceptionHelper.GenerateException<InvalidOperationException>(ErrorHelper.UserAuthorizationTypeNotFound, null, typeName, assemblyName, name);
                }
            }
            return GetConstructor(type) ?? throw ExceptionHelper.GenerateException<InvalidOperationException>(ErrorHelper.FailedToCreateUserAuthorizationHandler, null, typeName, assemblyName); 
        }

        public IEnumerable<ConstructorInfo> GetProviderConstructors(string assemblyName)
        {
            AssertionHelpers.ThrowIfNullOrEmpty(assemblyName, nameof(assemblyName));

#if !NETSTANDARD
            Assembly assembly = _loadContext.LoadFromAssemblyName(new AssemblyName(assemblyName));
#else
            Assembly assembly = _loadContext.Load(assemblyName);
#endif

            foreach (Type loadedType in assembly.GetTypes())
            {
                if (!IsValidProviderType(loadedType))
                {
                    continue;
                }

                ConstructorInfo constructor = GetConstructor(loadedType);
                if (constructor == null)
                {
                    continue;
                }

                yield return constructor;
            }
        }

        private static bool IsValidProviderType(Type type)
        {
            if (type == null ||
                !typeof(IUserAuthorization).IsAssignableFrom(type) ||
                !type.IsPublic ||
                type.IsNested ||
                type.IsAbstract)
            {
                return false;
            }

            return true;
        }

        private static ConstructorInfo GetConstructor(Type type)
        {
            return type.GetConstructor(
                bindingAttr: BindingFlags.Instance | BindingFlags.Public,
                binder: null,
                types: [typeof(string), typeof(IStorage), typeof(IConnections), typeof(IConfigurationSection)],
                modifiers: null);
        }
    }
}<|MERGE_RESOLUTION|>--- conflicted
+++ resolved
@@ -3,11 +3,8 @@
 
 using Microsoft.Agents.Authentication;
 using Microsoft.Agents.Builder.Errors;
-<<<<<<< HEAD
+using Microsoft.Agents.Builder.UserAuth.AgenticAuth;
 using Microsoft.Agents.Builder.UserAuth.Connector;
-=======
-using Microsoft.Agents.Builder.UserAuth.AgenticAuth;
->>>>>>> 21d1ccbf
 using Microsoft.Agents.Builder.UserAuth.TokenService;
 using Microsoft.Agents.Core;
 using Microsoft.Agents.Core.Errors;
@@ -50,22 +47,15 @@
                 typeName = typeof(AzureBotUserAuthorization).FullName;
                 logger.LogInformation("No type name given in config for connection `{name}`.  Using default type name: `{typeName}`", name, typeName);
             }
-<<<<<<< HEAD
-            // For our known handler types, allow just the class name and expand to full type name.
-            else if (typeName.Equals(nameof(AzureBotUserAuthorization), StringComparison.OrdinalIgnoreCase))
+            else if (string.Equals(nameof(AgenticUserAuthorization), typeName, StringComparison.OrdinalIgnoreCase))
             {
-                typeName = typeof(AzureBotUserAuthorization).FullName;
+                typeName = typeof(AgenticUserAuthorization).FullName;
             }
             else if (typeName.Equals(nameof(ConnectorUserAuthorization), StringComparison.OrdinalIgnoreCase))
             {
                 typeName = typeof(ConnectorUserAuthorization).FullName;
-=======
-            else if (string.Equals(nameof(AgenticUserAuthorization), typeName, StringComparison.OrdinalIgnoreCase))
-            {
-                typeName = typeof(AgenticUserAuthorization).FullName;
->>>>>>> 21d1ccbf
             }
-
+            
             // This throws for invalid assembly name.
 #if !NETSTANDARD
                 Assembly assembly = _loadContext.LoadFromAssemblyName(new AssemblyName(assemblyName));
