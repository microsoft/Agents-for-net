--- conflicted
+++ resolved
@@ -430,19 +430,15 @@
             return activity.Type == ActivityTypes.Invoke && activity.Name == SignInConstants.TokenExchangeOperationName;
         }
 
-<<<<<<< HEAD
-        private static bool ChannelSupportsOAuthCard(ChannelId channelId)
-=======
         public static bool IsSignInFailureInvoke(ITurnContext turnContext)
         {
             var activity = turnContext.Activity;
             return activity.Type == ActivityTypes.Invoke && activity.Name == SignInConstants.SignInFailure;
         }
 
-        private static bool ChannelSupportsOAuthCard(string channelId)
->>>>>>> c07797f6
-        {
-            return channelId.ToString() switch
+        private static bool ChannelSupportsOAuthCard(ChannelId channelId)
+        {
+            return channelId.Channel switch
             {
                 Channels.Cortana or Channels.Skype or Channels.Skypeforbusiness => false,
                 _ => true,
@@ -451,7 +447,7 @@
 
         public static bool ChannelRequiresSignInLink(ChannelId channelId)
         {
-            return channelId.ToString() switch
+            return channelId.Channel switch
             {
                 Channels.Msteams => true,
                 _ => false,
