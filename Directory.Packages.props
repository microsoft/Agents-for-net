--- conflicted
+++ resolved
@@ -1,105 +1,98 @@
-<Project>
-  <!-- See: https://docs.microsoft.com/en-us/visualstudio/msbuild/customize-your-build?view=vs-2019#directorybuildprops-and-directorybuildtargets -->
-  <PropertyGroup>
-    <!-- Not enabled by default for the repo. -->
-    <ManagePackageVersionsCentrally>true</ManagePackageVersionsCentrally>
-    <!-- To avoid NU1507 we must disable library packs from getting added by the SDK.
-    Error:
-     The project E:\repos\msazure\One\PowerPlatform-ISVEx-ToolsCore\src\cli\Analyzers\bolt.Analyzers\bolt.Analyzers\bolt.Analyzers.csproj is using CentralPackageVersionManagement, a NuGet preview feature.
-     E:\repos\msazure\One\PowerPlatform-ISVEx-ToolsCore\src\cli\Analyzers\bolt.Analyzers\bolt.Analyzers\bolt.Analyzers.csproj : warning NU1507: There are 2 package sources defined in your configuration. When using central package management, please map your package sources with package source mapping (https://aka.ms/nuget-package-source-mapping) or specify a single package source. The following sources are defined: https://pkgs.dev.azure.com/msazure/One/_packaging/CAP_ISVExp_Tools_Upstream/nuget/v3/index.json, C:\Program Files\dotnet\library-packs
-     The 'library-packs' source is added by the SDK.
-    -->
-    <DisableImplicitLibraryPacksFolder>true</DisableImplicitLibraryPacksFolder>
-  </PropertyGroup>
-  <PropertyGroup>
-    <Microsoft_Extentions_PkgVer>8.0.0</Microsoft_Extentions_PkgVer>
-    <Microsoft_AspNetCore_PkgVer>8.0.11</Microsoft_AspNetCore_PkgVer>
-  </PropertyGroup>
-  <ItemGroup>
-    <PackageVersion Include="Azure.AI.OpenAI" Version="2.1.0" />
-    <PackageVersion Include="CsvHelper" Version="33.0.1" />
-    <PackageVersion Include="Microsoft.AspNetCore.SpaServices" Version="3.1.32" />
-    <PackageVersion Include="Microsoft.AspNetCore.SpaServices.Extensions" Version="6.0.36" />
-    <PackageVersion Include="Microsoft.Extensions.AI.OpenAI" Version="9.1.0-preview.1.25064.3" />
-    <PackageVersion Include="Microsoft.Extensions.Configuration.UserSecrets" Version="9.0.1" />
-    <PackageVersion Include="Microsoft.IdentityModel.Tokens" Version="8.1.2" />
-    <PackageVersion Include="Nerdbank.GitVersioning" Version="3.6.146" />
-    <PackageVersion Include="AdaptiveCards.Rendering.Html" Version="2.7.3" />
-    <PackageVersion Include="Azure.Identity" Version="1.13.2" />
-    <PackageVersion Include="Azure.Core" Version="1.44.1" />
-    <PackageVersion Include="Microsoft.Identity.Client" Version="4.67.2" />
-    <PackageVersion Include="Microsoft.Identity.Client.Extensions.Msal" Version="4.67.2" />
-    <PackageVersion Include="Microsoft.IdentityModel.Abstractions" Version="8.1.2" />
-    <PackageVersion Include="Microsoft.IdentityModel.LoggingExtensions" Version="8.1.2" />
-    <PackageVersion Include="Microsoft.IdentityModel.Validators" Version="8.1.2" />
-    <PackageVersion Include="Microsoft.IdentityModel.Protocols.OpenIdConnect" Version="8.1.2" />
-    <PackageVersion Include="System.IdentityModel.Tokens.Jwt" Version="8.0.1" />
-    <PackageVersion Include="Azure.Security.KeyVault.Certificates" Version="4.6.0" />
-    <PackageVersion Include="Microsoft.Azure.AutoRest.CSharp" Version="3.0.0-beta.20231020.1" />
-    <PackageVersion Include="Microsoft.Extensions.Logging.AzureAppServices" Version="8.0.7" />
-    <PackageVersion Include="Microsoft.Extensions.Hosting" Version="9.0.1" />
-    <PackageVersion Include="Microsoft.Extensions.DependencyInjection" Version="$(Microsoft_Extentions_PkgVer)" />
-    <PackageVersion Include="Microsoft.Extensions.Logging" Version="$(Microsoft_Extentions_PkgVer)" />
-    <PackageVersion Include="Microsoft.Extensions.Configuration" Version="9.0.1" />
-    <PackageVersion Include="Microsoft.Extensions.Configuration.Binder" Version="$(Microsoft_Extentions_PkgVer)" />
-    <PackageVersion Include="Microsoft.Extensions.Configuration.Json" Version="$(Microsoft_Extentions_PkgVer)" />
-    <PackageVersion Include="Microsoft.Extensions.Logging.Console" Version="$(Microsoft_Extentions_PkgVer)" />
-    <PackageVersion Include="Microsoft.Extensions.Http" Version="$(Microsoft_Extentions_PkgVer)" />
-<<<<<<< HEAD
-    <PackageVersion Include="System.Text.Json" Version="9.0.2" />
-=======
-    <PackageVersion Include="System.Memory.Data" Version="8.0.1" />
-    <PackageVersion Include="System.Text.Json" Version="8.0.5" />
->>>>>>> d84d9857
-    <PackageVersion Include="System.Configuration.ConfigurationManager" Version="8.0.0" />
-    <!-- ASP.net Core support -->
-    <PackageVersion Include="Microsoft.AspNetCore.Hosting.Abstractions" Version="$(Microsoft_AspNetCore_PkgVer)" />
-    <PackageVersion Include="Microsoft.AspNetCore.Authentication.JwtBearer" Version="$(Microsoft_AspNetCore_PkgVer)" />
-    <PackageVersion Include="Microsoft.AspNetCore.Mvc.Formatters.Json" Version="$(Microsoft_AspNetCore_PkgVer)" />
-    <PackageVersion Include="Microsoft.AspNetCore.Mvc.Core" Version="$(Microsoft_AspNetCore_PkgVer)" />
-    <PackageVersion Include="Microsoft.AspNetCore.Http" Version="$(Microsoft_AspNetCore_PkgVer)" />
-    <!-- Test nuget packages -->
-    <PackageVersion Include="Microsoft.NET.Test.Sdk" Version="17.11.0" />
-    <PackageVersion Include="xunit" Version="2.9.0" />
-    <PackageVersion Include="xunit.runner.visualstudio" Version="2.8.2" />
-    <PackageVersion Include="coverlet.collector" Version="1.2.0" />
-    <PackageVersion Include="Moq" Version="4.20.70" />
-    <PackageVersion Include="Jint" Version="4.0.0" />
-    <PackageVersion Include="Microsoft.CodeAnalysis.CSharp.Scripting" Version="4.10.0" />
-    <PackageVersion Include="Microsoft.Recognizers.Text.DataTypes.TimexExpression" Version="1.3.2" />
-    <PackageVersion Include="xunit.extensibility.core" Version="2.9.0" />
-    <!-- Bot Framework -->
-    <PackageVersion Include="Microsoft.ApplicationInsights" Version="2.22.0" />
-    <PackageVersion Include="Microsoft.Bcl.AsyncInterfaces" Version="8.0.0" />
-    <PackageVersion Include="Microsoft.Azure.Cosmos" Version="3.46.1" />
-    <PackageVersion Include="Microsoft.Azure.Storage.Blob" Version="9.4.2" />
-    <PackageVersion Include="System.Threading.Tasks.Extensions" Version="4.5.4" />
-    <PackageVersion Include="Azure.Storage.Blobs" Version="12.22.2" />
-    <PackageVersion Include="Azure.Storage.Queues" Version="12.20.0" />
-    <PackageVersion Include="Microsoft.Recognizers.Text.Choice" Version="1.3.2" />
-    <PackageVersion Include="Microsoft.Recognizers.Text.DateTime" Version="1.3.2" />
-    <PackageVersion Include="Microsoft.Extensions.Logging.Debug" Version="$(Microsoft_Extentions_PkgVer)" />
-    <PackageVersion Include="Newtonsoft.Json" Version="13.0.3" />
-    <PackageVersion Include="Microsoft.CSharp" Version="4.7.0" />
-    <PackageVersion Include="AdaptiveExpressions" Version="4.22.7" />
-    <!-- Bot Framework Sample Migration -->
-    <PackageVersion Include="Microsoft.AspNetCore.Mvc.NewtonsoftJson" Version="$(Microsoft_Extentions_PkgVer)" />
-    <!-- Teams samples -->
-    <PackageVersion Include="AdaptiveCards" Version="3.1.0" />
-    <PackageVersion Include="AdaptiveCards.Templating" Version="2.0.3" />
-    <PackageVersion Include="Microsoft.Graph" Version="4.47.0" />
-    <PackageVersion Include="Microsoft.Graph.Core" Version="2.0.14" />
-    <!-- Semantic Kernel Samples -->
-    <PackageVersion Include="Microsoft.SemanticKernel.Agents.Core" Version="1.29.0-alpha" />
-    <PackageVersion Include="Microsoft.SemanticKernel.Agents.OpenAI" Version="1.29.0-alpha" />
-    <PackageVersion Include="Microsoft.SemanticKernel.Connectors.AzureOpenAI" Version="1.29.0" />
-    <PackageVersion Include="Microsoft.SemanticKernel.Connectors.OpenAI" Version="1.29.0" />
-<<<<<<< HEAD
-    <!-- Required until we move ModelContextProtocol libraries to net9 -->
-    <PackageVersion Include="Newtonsoft.Json.Schema" Version="4.0.1" />
-=======
-	<!-- Azure OpenAI -->
-	<PackageVersion Include="OpenAI" Version="2.1.0" />
->>>>>>> d84d9857
-  </ItemGroup>
+<Project>
+  <!-- See: https://docs.microsoft.com/en-us/visualstudio/msbuild/customize-your-build?view=vs-2019#directorybuildprops-and-directorybuildtargets -->
+  <PropertyGroup>
+    <!-- Not enabled by default for the repo. -->
+    <ManagePackageVersionsCentrally>true</ManagePackageVersionsCentrally>
+    <!-- To avoid NU1507 we must disable library packs from getting added by the SDK.
+    Error:
+     The project E:\repos\msazure\One\PowerPlatform-ISVEx-ToolsCore\src\cli\Analyzers\bolt.Analyzers\bolt.Analyzers\bolt.Analyzers.csproj is using CentralPackageVersionManagement, a NuGet preview feature.
+     E:\repos\msazure\One\PowerPlatform-ISVEx-ToolsCore\src\cli\Analyzers\bolt.Analyzers\bolt.Analyzers\bolt.Analyzers.csproj : warning NU1507: There are 2 package sources defined in your configuration. When using central package management, please map your package sources with package source mapping (https://aka.ms/nuget-package-source-mapping) or specify a single package source. The following sources are defined: https://pkgs.dev.azure.com/msazure/One/_packaging/CAP_ISVExp_Tools_Upstream/nuget/v3/index.json, C:\Program Files\dotnet\library-packs
+     The 'library-packs' source is added by the SDK.
+    -->
+    <DisableImplicitLibraryPacksFolder>true</DisableImplicitLibraryPacksFolder>
+  </PropertyGroup>
+  <PropertyGroup>
+    <Microsoft_Extentions_PkgVer>8.0.0</Microsoft_Extentions_PkgVer>
+    <Microsoft_AspNetCore_PkgVer>8.0.11</Microsoft_AspNetCore_PkgVer>
+  </PropertyGroup>
+  <ItemGroup>
+    <PackageVersion Include="Azure.AI.OpenAI" Version="2.1.0" />
+    <PackageVersion Include="CsvHelper" Version="33.0.1" />
+    <PackageVersion Include="Microsoft.AspNetCore.SpaServices" Version="3.1.32" />
+    <PackageVersion Include="Microsoft.AspNetCore.SpaServices.Extensions" Version="6.0.36" />
+    <PackageVersion Include="Microsoft.Extensions.AI.OpenAI" Version="9.1.0-preview.1.25064.3" />
+    <PackageVersion Include="Microsoft.Extensions.Configuration.UserSecrets" Version="9.0.1" />
+    <PackageVersion Include="Microsoft.IdentityModel.Tokens" Version="8.1.2" />
+    <PackageVersion Include="Nerdbank.GitVersioning" Version="3.6.146" />
+    <PackageVersion Include="AdaptiveCards.Rendering.Html" Version="2.7.3" />
+    <PackageVersion Include="Azure.Identity" Version="1.13.2" />
+    <PackageVersion Include="Azure.Core" Version="1.44.1" />
+    <PackageVersion Include="Microsoft.Identity.Client" Version="4.67.2" />
+    <PackageVersion Include="Microsoft.Identity.Client.Extensions.Msal" Version="4.67.2" />
+    <PackageVersion Include="Microsoft.IdentityModel.Abstractions" Version="8.1.2" />
+    <PackageVersion Include="Microsoft.IdentityModel.LoggingExtensions" Version="8.1.2" />
+    <PackageVersion Include="Microsoft.IdentityModel.Validators" Version="8.1.2" />
+    <PackageVersion Include="Microsoft.IdentityModel.Protocols.OpenIdConnect" Version="8.1.2" />
+    <PackageVersion Include="System.IdentityModel.Tokens.Jwt" Version="8.0.1" />
+    <PackageVersion Include="Azure.Security.KeyVault.Certificates" Version="4.6.0" />
+    <PackageVersion Include="Microsoft.Azure.AutoRest.CSharp" Version="3.0.0-beta.20231020.1" />
+    <PackageVersion Include="Microsoft.Extensions.Logging.AzureAppServices" Version="8.0.7" />
+    <PackageVersion Include="Microsoft.Extensions.Hosting" Version="9.0.1" />
+    <PackageVersion Include="Microsoft.Extensions.DependencyInjection" Version="$(Microsoft_Extentions_PkgVer)" />
+    <PackageVersion Include="Microsoft.Extensions.Logging" Version="$(Microsoft_Extentions_PkgVer)" />
+    <PackageVersion Include="Microsoft.Extensions.Configuration" Version="9.0.1" />
+    <PackageVersion Include="Microsoft.Extensions.Configuration.Binder" Version="$(Microsoft_Extentions_PkgVer)" />
+    <PackageVersion Include="Microsoft.Extensions.Configuration.Json" Version="$(Microsoft_Extentions_PkgVer)" />
+    <PackageVersion Include="Microsoft.Extensions.Logging.Console" Version="$(Microsoft_Extentions_PkgVer)" />
+    <PackageVersion Include="Microsoft.Extensions.Http" Version="$(Microsoft_Extentions_PkgVer)" />
+    <PackageVersion Include="System.Text.Json" Version="9.0.2" />
+    <PackageVersion Include="System.Memory.Data" Version="8.0.1" />
+    <PackageVersion Include="System.Configuration.ConfigurationManager" Version="8.0.0" />
+    <!-- ASP.net Core support -->
+    <PackageVersion Include="Microsoft.AspNetCore.Hosting.Abstractions" Version="$(Microsoft_AspNetCore_PkgVer)" />
+    <PackageVersion Include="Microsoft.AspNetCore.Authentication.JwtBearer" Version="$(Microsoft_AspNetCore_PkgVer)" />
+    <PackageVersion Include="Microsoft.AspNetCore.Mvc.Formatters.Json" Version="$(Microsoft_AspNetCore_PkgVer)" />
+    <PackageVersion Include="Microsoft.AspNetCore.Mvc.Core" Version="$(Microsoft_AspNetCore_PkgVer)" />
+    <PackageVersion Include="Microsoft.AspNetCore.Http" Version="$(Microsoft_AspNetCore_PkgVer)" />
+    <!-- Test nuget packages -->
+    <PackageVersion Include="Microsoft.NET.Test.Sdk" Version="17.11.0" />
+    <PackageVersion Include="xunit" Version="2.9.0" />
+    <PackageVersion Include="xunit.runner.visualstudio" Version="2.8.2" />
+    <PackageVersion Include="coverlet.collector" Version="1.2.0" />
+    <PackageVersion Include="Moq" Version="4.20.70" />
+    <PackageVersion Include="Jint" Version="4.0.0" />
+    <PackageVersion Include="Microsoft.CodeAnalysis.CSharp.Scripting" Version="4.10.0" />
+    <PackageVersion Include="Microsoft.Recognizers.Text.DataTypes.TimexExpression" Version="1.3.2" />
+    <PackageVersion Include="xunit.extensibility.core" Version="2.9.0" />
+    <!-- Bot Framework -->
+    <PackageVersion Include="Microsoft.ApplicationInsights" Version="2.22.0" />
+    <PackageVersion Include="Microsoft.Bcl.AsyncInterfaces" Version="8.0.0" />
+    <PackageVersion Include="Microsoft.Azure.Cosmos" Version="3.46.1" />
+    <PackageVersion Include="Microsoft.Azure.Storage.Blob" Version="9.4.2" />
+    <PackageVersion Include="System.Threading.Tasks.Extensions" Version="4.5.4" />
+    <PackageVersion Include="Azure.Storage.Blobs" Version="12.22.2" />
+    <PackageVersion Include="Azure.Storage.Queues" Version="12.20.0" />
+    <PackageVersion Include="Microsoft.Recognizers.Text.Choice" Version="1.3.2" />
+    <PackageVersion Include="Microsoft.Recognizers.Text.DateTime" Version="1.3.2" />
+    <PackageVersion Include="Microsoft.Extensions.Logging.Debug" Version="$(Microsoft_Extentions_PkgVer)" />
+    <PackageVersion Include="Newtonsoft.Json" Version="13.0.3" />
+    <PackageVersion Include="Microsoft.CSharp" Version="4.7.0" />
+    <PackageVersion Include="AdaptiveExpressions" Version="4.22.7" />
+    <!-- Bot Framework Sample Migration -->
+    <PackageVersion Include="Microsoft.AspNetCore.Mvc.NewtonsoftJson" Version="$(Microsoft_Extentions_PkgVer)" />
+    <!-- Teams samples -->
+    <PackageVersion Include="AdaptiveCards" Version="3.1.0" />
+    <PackageVersion Include="AdaptiveCards.Templating" Version="2.0.3" />
+    <PackageVersion Include="Microsoft.Graph" Version="4.47.0" />
+    <PackageVersion Include="Microsoft.Graph.Core" Version="2.0.14" />
+    <!-- Semantic Kernel Samples -->
+    <PackageVersion Include="Microsoft.SemanticKernel.Agents.Core" Version="1.29.0-alpha" />
+    <PackageVersion Include="Microsoft.SemanticKernel.Agents.OpenAI" Version="1.29.0-alpha" />
+    <PackageVersion Include="Microsoft.SemanticKernel.Connectors.AzureOpenAI" Version="1.29.0" />
+    <PackageVersion Include="Microsoft.SemanticKernel.Connectors.OpenAI" Version="1.29.0" />
+    <!-- Required until we move ModelContextProtocol libraries to net9 -->
+    <PackageVersion Include="Newtonsoft.Json.Schema" Version="4.0.1" />
+	<!-- Azure OpenAI -->
+	<PackageVersion Include="OpenAI" Version="2.1.0" />
+  </ItemGroup>
 </Project>